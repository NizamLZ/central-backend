--- conflicted
+++ resolved
@@ -1,8 +1,5 @@
 global.tap = (x) => { console.log(x); return x; };
-<<<<<<< HEAD
-=======
 const { merge } = require('ramda');
->>>>>>> 173124a4
 const config = require('config');
 const exit = require('express-graceful-exit');
 
