// Copyright 2017 ODK Central Developers
// See the NOTICE file at the top-level directory of this distribution and at
// https://github.com/opendatakit/central-backend/blob/master/NOTICE.
// This file is part of ODK Central. It is subject to the license terms in
// the LICENSE file found in the top-level directory of this distribution and at
// https://www.apache.org/licenses/LICENSE-2.0. No part of ODK Central,
// including this file, may be copied, modified, propagated, or distributed
// except according to the terms contained in the LICENSE file.

const { createReadStream } = require('fs');
const { always } = require('ramda');
const sanitize = require('sanitize-filename');
const { createdMessage } = require('../outbound/openrosa');
<<<<<<< HEAD
const { getOrNotFound, getOrReject, rejectIf, reject } = require('../util/promise');
const { QueryOptions } = require('../util/db');
const { xml } = require('../util/http');
=======
const { getOrNotFound, getOrReject, rejectIf, reject, resolve, ignoringResult } = require('../util/promise');
const { success, xml } = require('../util/http');
>>>>>>> 071c4fd3
const Option = require('../util/option');
const Problem = require('../util/problem');
const { streamBriefcaseCsvs } = require('../data/briefcase');
const { streamAttachments } = require('../data/attachments');
const { zipStreamFromParts } = require('../util/zip');

// multipart things:
const multer = require('multer');
const tmpdir = require('tmp').dirSync();
const multipart = multer({ dest: tmpdir.name });

module.exports = (service, endpoint) => {

  ////////////////////////////////////////////////////////////////////////////////
  // SUBMISSIONS (OPENROSA)

  // Nonstandard REST; OpenRosa-specific API.
  // This bit of silliness is to address the fact that the OpenRosa standards
  // specification requires the presence of a HEAD /submission endpoint, but
  // does not specify the presence of GET /submission. in order to fulfill that
  // spec without violating the HTTP spec, we have to populate GET /submission
  // with something silly. Unfortunately, because the OpenRosa spec also requires
  // the HEAD request to return with a 204 response code, which indicates that
  // there is no body content, and the HTTP spec requires that HEAD should
  // return exactly what GET would, just without a response body, the only thing
  // we can possibly respond with in either case is no body and a 204 code.
  service.get('/projects/:projectId/submission', endpoint(({ Project }, { params }, request, response) =>
    Project.getById(params.projectId)
      .then(getOrNotFound)
      .then(() => {
        response.status(204);
        return false; // TODO: we need to return something non-null but this is a lousy choice.
      })));

  // Nonstandard REST; OpenRosa-specific API.
<<<<<<< HEAD
  service.post('/projects/:projectId/submission', multipart.any(), endpoint.openRosa(({ all, Audit, Project, Submission }, { params, files, auth, query }) =>
=======
  service.post('/projects/:projectId/submission', multipart.any(), endpoint.openRosa(({ Audit, Project, Submission }, { params, files, auth }) =>
>>>>>>> 071c4fd3
    // first, make sure the project exists, and that we have the right to submit to it.
    Project.getById(params.projectId)
      .then(getOrNotFound)
      .then((project) => auth.canOrReject('submission.create', project)
        // then locate the actual xml and parse it into a partial submission.
        .then(() => Option.of(files).map((xs) => xs.find((file) => file.fieldname === 'xml_submission_file')))
        .then(getOrReject(Problem.user.missingMultipartField({ field: 'xml_submission_file' })))
        .then((file) => Submission.fromXml(createReadStream(file.path)))
        // now that we know the target form, fetch it and make sure it's accepting submissions.
        .then((partial) => project.getFormByXmlFormId(partial.xmlFormId)
          .then(getOrNotFound) // TODO: detail why
          .then(rejectIf(
            (form) => !form.acceptsSubmissions(),
            always(Problem.user.notAcceptingSubmissions())
          ))
          .then((form) => Submission.getById(form.id, partial.instanceId)
            // we branch based on whether a submission already existed; in either case, we exit this
            // branching promise path with a Promise[Submission] that is complete (eg with an id).
            .then((maybeExtant) => maybeExtant
              // if a submission already exists, first verify that the posted xml still matches
              // (if it does not, reject). then, attach any new posted files.
              .map((extant) => ((Buffer.compare(Buffer.from(extant.xml), Buffer.from(partial.xml)) !== 0)
                ? reject(Problem.user.xmlConflict())
<<<<<<< HEAD
                : extant))
              .orElseGet(() => partial.complete(form, auth.actor(), query.deviceID).create()))
            // now we have a definite submission. we need to go through remaining fields
            // and attempt to add them all as files.
            .then((submission) => all.do(files
              .filter((file) => file.fieldname !== 'xml_submission_file')
              .map((file) => submission.attach(file.fieldname, file.mimetype, file.path)))
              .then(() => Audit.log(auth.actor(), 'submission.create', form, { submissionId: submission.id })))
=======
                : resolve(extant).then(ignoringResult((submission) => submission.addAttachments(files)))))
              // otherwise, this is the first POST for this submission. create the
              // submission and the expected attachments:
              .orElseGet(() => partial.complete(form, auth.actor()).create()
                .then(ignoringResult((submission) => submission.createExpectedAttachments(form, files)))))
            // now we have a definite submission; we just need to do audit logging.
            .then((submission) => Audit.log(auth.actor(), 'submission.create', form, { submissionId: submission.id }))
            // TODO: perhaps actually decide between "full" and "partial"; aggregate does this.
>>>>>>> 071c4fd3
            .then(always(createdMessage({ message: 'full submission upload was successful!' }))))))));


  ////////////////////////////////////////////////////////////////////////////////
  // SUBMISSIONS (STANDARD REST)

  // The remaining endpoints follow a more-standard REST subresource route pattern.
  // This first one performs the operation as the above.
  service.post('/projects/:projectId/forms/:id/submissions', endpoint(({ Audit, Project, Submission }, { params, body, auth }) =>
    Project.getById(params.projectId)
      .then(getOrNotFound)
      .then((project) => auth.canOrReject('submission.create', project)
        .then(() => project.getFormByXmlFormId(params.id))
        .then(getOrNotFound)
        .then((form) => Submission.fromXml(body)
          .then(rejectIf(
            (partial) => (partial.xmlFormId !== params.id),
            (partial) => Problem.user.unexpectedValue({ field: 'form id', value: partial.xmlFormId, reason: 'did not match the form ID in the URL' })
          ))
          .then(rejectIf(
            () => !form.acceptsSubmissions(),
            always(Problem.user.notAcceptingSubmissions())
          ))
          .then((partial) => partial.complete(form, auth.actor()).create())
          .then((submission) => Promise.all([
            submission.createExpectedAttachments(form),
            Audit.log(auth.actor(), 'submission.create', form, { submissionId: submission.id })
          ])
            .then(always(submission)))))));

  service.get('/projects/:projectId/forms/:id/submissions.csv.zip', endpoint(({ all, Project, Submission, SubmissionAttachment }, { params, auth }, _, response) =>
    Project.getById(params.projectId)
      .then(getOrNotFound)
      .then((project) => auth.canOrReject('submission.read', project)
        .then(() => project.getFormByXmlFormId(params.id))
        .then(getOrNotFound)
        .then((form) => all.do([
<<<<<<< HEAD
          // we always want the extented query; nothing to do w the user request.
          Submission.streamRowsByFormId(form.id, QueryOptions.extended),
          Submission.streamAttachmentsByFormId(form.id)
=======
          Submission.streamByFormId(form.id),
          SubmissionAttachment.streamByFormId(form.id)
>>>>>>> 071c4fd3
        ]).then(([ rows, attachments ]) => {
          const filename = sanitize(form.xmlFormId);
          response.append('Content-Disposition', `attachment; filename="${filename}.zip"`);
          return streamBriefcaseCsvs(rows, form).then((csvStream) =>
            zipStreamFromParts(csvStream, streamAttachments(attachments)));
        })))));

  // TODO: paging.
  service.get('/projects/:projectId/forms/:id/submissions', endpoint(({ Project, Submission }, { params, auth, queryOptions }) =>
    Project.getById(params.projectId)
      .then(getOrNotFound)
      .then((project) => auth.canOrReject('submission.list', project)
        .then(() => project.getFormByXmlFormId(params.id))
        .then(getOrNotFound)
        .then((form) => Submission.getAllByFormId(form.id, queryOptions)))));

  service.get('/projects/:projectId/forms/:formId/submissions/:instanceId.xml', endpoint(({ Project, Submission }, { params, auth, queryOptions }) =>
    Project.getById(params.projectId)
      .then(getOrNotFound)
      .then((project) => auth.canOrReject('submission.read', project)
        .then(() => project.getFormByXmlFormId(params.formId))
        .then(getOrNotFound)
        .then((form) => Submission.getById(form.id, params.instanceId, queryOptions))
        .then(getOrNotFound)
        .then((submission) => xml(submission.xml)))));

  service.get('/projects/:projectId/forms/:formId/submissions/:instanceId', endpoint(({ Project, Submission }, { params, auth, queryOptions }) =>
    Project.getById(params.projectId)
      .then(getOrNotFound)
      .then((project) => auth.canOrReject('submission.read', project)
        .then(() => project.getFormByXmlFormId(params.formId))
        .then(getOrNotFound)
        .then((form) => Submission.getById(form.id, params.instanceId, queryOptions))
        .then(getOrNotFound))));


  ////////////////////////////////////////////////////////////////////////////////
  // SUBMISSION ATTACHMENTS

  service.get(
    '/projects/:projectId/forms/:formId/submissions/:instanceId/attachments',
    endpoint(({ Project, Submission }, { params, auth }) =>
      Project.getById(params.projectId)
        .then(getOrNotFound)
        .then((project) => auth.canOrReject('submission.read', project)
          .then(() => project.getFormByXmlFormId(params.formId))
          .then(getOrNotFound)
          .then((form) => Submission.getById(form.id, params.instanceId))
          .then(getOrNotFound)
          .then((submission) => submission.getAttachmentMetadata())))
  );

  service.get(
    '/projects/:projectId/forms/:formId/submissions/:instanceId/attachments/:name',
    endpoint(({ Blob, Project, Submission, SubmissionAttachment }, { params, auth }, _, response) =>
      Project.getById(params.projectId)
        .then(getOrNotFound)
        .then((project) => auth.canOrReject('submission.read', project)
          .then(() => project.getFormByXmlFormId(params.formId))
          .then(getOrNotFound)
          // TODO: can be more performant+compact via a custom join.
          .then((form) => Submission.getById(form.id, params.instanceId))
          .then(getOrNotFound)
          .then((submission) => SubmissionAttachment.getBySubmissionId(submission.id, params.name))
          .then(getOrNotFound)
          .then((attachment) => Blob.getById(attachment.blobId)
            .then(getOrNotFound)
            .then((blob) => {
              response.set('Content-Type', blob.contentType);
              response.set('Content-Disposition', `attachment; filename="${attachment.name}"`);
              return blob.content;
            }))))
  );

  service.post(
    '/projects/:projectId/forms/:formId/submissions/:instanceId/attachments/:name',
    endpoint(({ Blob, Project, Submission }, { params, headers, auth }, request) =>
      Promise.all([
        Project.getById(params.projectId)
          .then(getOrNotFound)
          .then((project) => auth.canOrReject('submission.update', project)
            .then(() => project.getFormByXmlFormId(params.formId))
            .then(getOrNotFound)
            .then((form) => Submission.getById(form.id, params.instanceId))
            .then(getOrNotFound)),
        Blob.fromStream(request, headers['content-type'])
          .then((blob) => blob.create())
      ])
        // TODO: audit-log creation? (but we don't do it when via openrosa..)
        .then(([ submission, blob ]) => submission.attach(params.name, blob))
        .then((wasSuccessful) => (wasSuccessful
          ? success()
          // should only be a Resolve[False] if everything worked but there wasn't a row to update.
          : reject(Problem.user.notFound()))))
  );

  service.delete(
    '/projects/:projectId/forms/:formId/submissions/:instanceId/attachments/:name',
    endpoint(({ Audit, Project, Submission, SubmissionAttachment }, { params, auth }) =>
      Project.getById(params.projectId)
        .then(getOrNotFound)
        .then((project) => auth.canOrReject('submission.update', project)
          .then(() => project.getFormByXmlFormId(params.formId))
          .then(getOrNotFound)
          // TODO: as with above (copy+paste) can be more performant+compact via a custom join.
          .then((form) => Submission.getById(form.id, params.instanceId)
            .then(getOrNotFound)
            .then((submission) => SubmissionAttachment.getBySubmissionId(submission.id, params.name))
            .then(getOrNotFound)
            .then((attachment) => Promise.all([
              attachment.clear(),
              Audit.log(auth.actor(), 'submission.attachment.clear', form, { name: attachment.name, blobId: attachment.blobId })
            ]))
            .then(success))))
  );
};
<|MERGE_RESOLUTION|>--- conflicted
+++ resolved
@@ -11,14 +11,9 @@
 const { always } = require('ramda');
 const sanitize = require('sanitize-filename');
 const { createdMessage } = require('../outbound/openrosa');
-<<<<<<< HEAD
-const { getOrNotFound, getOrReject, rejectIf, reject } = require('../util/promise');
+const { getOrNotFound, getOrReject, rejectIf, reject, resolve, ignoringResult } = require('../util/promise');
 const { QueryOptions } = require('../util/db');
-const { xml } = require('../util/http');
-=======
-const { getOrNotFound, getOrReject, rejectIf, reject, resolve, ignoringResult } = require('../util/promise');
 const { success, xml } = require('../util/http');
->>>>>>> 071c4fd3
 const Option = require('../util/option');
 const Problem = require('../util/problem');
 const { streamBriefcaseCsvs } = require('../data/briefcase');
@@ -54,11 +49,7 @@
       })));
 
   // Nonstandard REST; OpenRosa-specific API.
-<<<<<<< HEAD
-  service.post('/projects/:projectId/submission', multipart.any(), endpoint.openRosa(({ all, Audit, Project, Submission }, { params, files, auth, query }) =>
-=======
-  service.post('/projects/:projectId/submission', multipart.any(), endpoint.openRosa(({ Audit, Project, Submission }, { params, files, auth }) =>
->>>>>>> 071c4fd3
+  service.post('/projects/:projectId/submission', multipart.any(), endpoint.openRosa(({ Audit, Project, Submission }, { params, files, auth, query }) =>
     // first, make sure the project exists, and that we have the right to submit to it.
     Project.getById(params.projectId)
       .then(getOrNotFound)
@@ -82,25 +73,14 @@
               // (if it does not, reject). then, attach any new posted files.
               .map((extant) => ((Buffer.compare(Buffer.from(extant.xml), Buffer.from(partial.xml)) !== 0)
                 ? reject(Problem.user.xmlConflict())
-<<<<<<< HEAD
-                : extant))
-              .orElseGet(() => partial.complete(form, auth.actor(), query.deviceID).create()))
-            // now we have a definite submission. we need to go through remaining fields
-            // and attempt to add them all as files.
-            .then((submission) => all.do(files
-              .filter((file) => file.fieldname !== 'xml_submission_file')
-              .map((file) => submission.attach(file.fieldname, file.mimetype, file.path)))
-              .then(() => Audit.log(auth.actor(), 'submission.create', form, { submissionId: submission.id })))
-=======
                 : resolve(extant).then(ignoringResult((submission) => submission.addAttachments(files)))))
               // otherwise, this is the first POST for this submission. create the
               // submission and the expected attachments:
-              .orElseGet(() => partial.complete(form, auth.actor()).create()
+              .orElseGet(() => partial.complete(form, auth.actor(), query.deviceID).create()
                 .then(ignoringResult((submission) => submission.createExpectedAttachments(form, files)))))
             // now we have a definite submission; we just need to do audit logging.
             .then((submission) => Audit.log(auth.actor(), 'submission.create', form, { submissionId: submission.id }))
             // TODO: perhaps actually decide between "full" and "partial"; aggregate does this.
->>>>>>> 071c4fd3
             .then(always(createdMessage({ message: 'full submission upload was successful!' }))))))));
 
 
@@ -138,14 +118,9 @@
         .then(() => project.getFormByXmlFormId(params.id))
         .then(getOrNotFound)
         .then((form) => all.do([
-<<<<<<< HEAD
           // we always want the extented query; nothing to do w the user request.
-          Submission.streamRowsByFormId(form.id, QueryOptions.extended),
-          Submission.streamAttachmentsByFormId(form.id)
-=======
-          Submission.streamByFormId(form.id),
+          Submission.streamByFormId(form.id, QueryOptions.extended),
           SubmissionAttachment.streamByFormId(form.id)
->>>>>>> 071c4fd3
         ]).then(([ rows, attachments ]) => {
           const filename = sanitize(form.xmlFormId);
           response.append('Content-Disposition', `attachment; filename="${filename}.zip"`);
