// Copyright 2017 ODK Central Developers
// See the NOTICE file at the top-level directory of this distribution and at
// https://github.com/opendatakit/central-backend/blob/master/NOTICE.
// This file is part of ODK Central. It is subject to the license terms in
// the LICENSE file found in the top-level directory of this distribution and at
// https://www.apache.org/licenses/LICENSE-2.0. No part of ODK Central,
// including this file, may be copied, modified, propagated, or distributed
// except according to the terms contained in the LICENSE file.
//
// This file actually contains two Instance classes: Submissions and PartialSubmissions.
// Submissions are the data submissions uploaded for various Forms. They can contain
// zero or many Attachment files (photos, videos, etc).
//
// There are methods to return many Submissions or their Attachments as rowstreams.
//
// Just like Forms, there is a method that pulls apart the Submission XML to verify
// correctness and extract certain necessary values. But here, that method returns a
// PartialSubmission instead of a full Submission. Call partialSubmission.complete()
// to get a proper Submission instance. See the fromXML method for more information.

const { merge } = require('ramda');
const uuid = require('uuid/v4');
const Instance = require('./instance');
const { ExtendedInstance, HasExtended } = require('../trait/extended');
const { submissionToFieldStream } = require('../../data/submission');
const Problem = require('../../util/problem');
const { withCreateTime } = require('../../util/instance');
const Option = require('../../util/option');
const { isBlank, blankStringToNull, superproto } = require('../../util/util');
const { resolve } = require('../../util/promise');
const { consumeAndBuffer, mapStreamToPromises } = require('../../util/stream');
const { traverseXml, findOne, root, node, attr, text } = require('../../util/xml');


// Attach the two classes to an object rather than declaring named vars so the
// linter doesn't trip.
const out = {};


////////////////////////////////////////////////////////////////////////////////
// PARTIAL SUBMISSION
// this is a partially complete submission instance (mostly, it's missing form
// parent information) which understands how to compelete itself. it's returned
// by Submission.fromXml.

// TODO/CR: should this be in its own file for consistency?
out.PartialSubmission = Instance()(({ Submission }) => class {
  complete(form, maybeActor, deviceId = null) {
    // TODO it's awkward that this error/message is thrown here; should be closer to edge.
    if (this.version !== form.version)
      throw Problem.user.unexpectedValue({ field: 'version', value: this.version, reason: 'The submission could not be accepted because your copy of this form is an outdated version. Please get the latest version and try again.' });

    const actorId = Option.of(maybeActor).map((actor) => actor.id).orNull();
    const formattedDeviceId = blankStringToNull(deviceId);
    return new Submission(this.without('xmlFormId', 'version').with({
      formId: form.id,
      submitter: actorId,
      deviceId: formattedDeviceId
    }));
  }
});


////////////////////////////////////////////////////////////////////////////////
// EXTENDED SUBMISSION
// output format.

/* eslint-disable */ // because its newline requirements here are insane.
const ExtendedSubmission = ExtendedInstance({
  fields: {
    readable: [ 'instanceId', 'xml', 'submitter', 'createdAt', 'updatedAt', 'deviceId' ]
  },
  forApi() { return merge(superproto(this).forApi(), { submitter: this.submitter.forApi() }); }
});
/* eslint-enable */


////////////////////////////////////////////////////////////////////////////////
// SUBMISSION

out.Submission = Instance.with(HasExtended(ExtendedSubmission))('submissions', {
<<<<<<< HEAD
  all: [ 'id', 'formId', 'instanceId', 'xml', 'submitter', 'createdAt', 'updatedAt', 'deletedAt', 'deviceId' ],
  readable: [ 'instanceId', 'submitter', 'createdAt', 'updatedAt', 'deviceId' ]
})(({ PartialSubmission, SubmissionAttachment, Blob, simply, submissions }) => class {
=======
  all: [ 'id', 'formId', 'instanceId', 'xml', 'submitter', 'createdAt', 'updatedAt', 'deletedAt' ],
  readable: [ 'instanceId', 'submitter', 'createdAt', 'updatedAt' ]
})(({ Blob, PartialSubmission, SubmissionAttachment, simply, submissions, submissionAttachments }) => class {
>>>>>>> 071c4fd3

  forCreate() { return withCreateTime(this); }
  create() { return simply.create('submissions', this); }

  // given the submission xml, creates the expected attachments as rows in the
  // database. if a files array is given (via multipart.any()) and the expected
  // file is present, it will be attached automatically.
  createExpectedAttachments(form, files = []) {
    return submissionToFieldStream(this, form)
      .then((stream) => mapStreamToPromises(({ field, text: nameText }) => {
        if ((field.type !== 'binary') && (field.type !== 'audit')) return Option.none();

        const expectedName = nameText.trim();
        if (isBlank(expectedName)) return Option.none(); // ensure it's not just an empty tag

        const file = files.find((x) => x.fieldname === expectedName);
        const makeBlobId = (file == null)
          ? resolve(null)
          : Blob.fromFile(file.path, file.mimetype)
            .then((blob) => blob.create())
            .then((savedBlob) => savedBlob.id);

        return Option.of(makeBlobId.then((blobId) => submissionAttachments
          .create(new SubmissionAttachment({ submissionId: this.id, blobId, name: expectedName }))));
      }, stream));
  }

  // given a submission whose expected attachment records have already been created,
  // and a files array (via multipart.any()), updates all matching attachments with
  // the new binary data.
  addAttachments(files) {
    return this.getAttachmentMetadata()
      .then((expecteds) => Promise.all(files
        .filter((file) => expecteds.some((expected) => file.fieldname === expected.name))
        .map((file) => Blob.fromFile(file.path, file.mimetype)
          .then((blob) => blob.create())
          .then((blob) => submissionAttachments
            .update(new SubmissionAttachment({
              submissionId: this.id, blobId: blob.id, name: file.fieldname
            }))))));
  }

  // attempts to attach a single blob to this submission, by association with its
  // file name.
  attach(name, blob) {
    return submissionAttachments.update(new SubmissionAttachment({
      submissionId: this.id, blobId: blob.id, name
    }));
  }

  getAttachmentMetadata() {
    return submissionAttachments.getAllBySubmissionId(this.id);
  }

  // Because the XML alone does not include information on the internal sequential
  // integer ID of the Form it is related to or the Actor that is creating it, this
  // method returns a PartialSubmission, which lacks that information. Call
  // .complete(form, maybeActor) on the PartialSubmission to get a true Submission.
  static fromXml(input) {
    const extract = (s) => traverseXml(s, [
      attr('id'),
      findOne(root(), node('meta'), node('instanceID'))(text()),
      findOne(root(), node('instanceID'))(text()),
      attr('version')
    ]);

    const process = (typeof input.pipe === 'function')
      ? consumeAndBuffer(input, extract)
      : Promise.all([ extract(input), Promise.resolve(input) ]);

    return process
      .then(([ [ idText, metaInstanceId, attrInstanceId, versionText ], xml ]) => {
        const xmlFormId = idText.map(blankStringToNull).orElseGet(() => {
          throw Problem.user.missingParameter({ field: 'form ID xml attribute' });
        });
        const instanceId = metaInstanceId.orElseGet(() => attrInstanceId.orElseGet(uuid));
        const version = versionText.orElse('');

        return new PartialSubmission({ xmlFormId, instanceId, version, xml });
      });
  }

  static getById(formId, instanceId, options) { return submissions.getById(formId, instanceId, options); }
  static getAllByFormId(formId, options) { return submissions.getAllByFormId(formId, options); }
  static countByFormId(formId) { return simply.countWhere('submissions', { formId }); }
  static streamByFormId(formId, options) { return submissions.streamByFormId(formId, options); }
});

module.exports = out;
<|MERGE_RESOLUTION|>--- conflicted
+++ resolved
@@ -68,7 +68,7 @@
 /* eslint-disable */ // because its newline requirements here are insane.
 const ExtendedSubmission = ExtendedInstance({
   fields: {
-    readable: [ 'instanceId', 'xml', 'submitter', 'createdAt', 'updatedAt', 'deviceId' ]
+    readable: [ 'instanceId', 'xml', 'submitter', 'deviceId', 'createdAt', 'updatedAt' ]
   },
   forApi() { return merge(superproto(this).forApi(), { submitter: this.submitter.forApi() }); }
 });
@@ -79,15 +79,9 @@
 // SUBMISSION
 
 out.Submission = Instance.with(HasExtended(ExtendedSubmission))('submissions', {
-<<<<<<< HEAD
-  all: [ 'id', 'formId', 'instanceId', 'xml', 'submitter', 'createdAt', 'updatedAt', 'deletedAt', 'deviceId' ],
-  readable: [ 'instanceId', 'submitter', 'createdAt', 'updatedAt', 'deviceId' ]
-})(({ PartialSubmission, SubmissionAttachment, Blob, simply, submissions }) => class {
-=======
-  all: [ 'id', 'formId', 'instanceId', 'xml', 'submitter', 'createdAt', 'updatedAt', 'deletedAt' ],
-  readable: [ 'instanceId', 'submitter', 'createdAt', 'updatedAt' ]
+  all: [ 'id', 'formId', 'instanceId', 'xml', 'submitter', 'deviceId', 'createdAt', 'updatedAt', 'deletedAt' ],
+  readable: [ 'instanceId', 'submitter', 'deviceId', 'createdAt', 'updatedAt' ]
 })(({ Blob, PartialSubmission, SubmissionAttachment, simply, submissions, submissionAttachments }) => class {
->>>>>>> 071c4fd3
 
   forCreate() { return withCreateTime(this); }
   create() { return simply.create('submissions', this); }
