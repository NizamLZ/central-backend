--- conflicted
+++ resolved
@@ -1,9 +1,4 @@
 const Instance = require('./instance');
-<<<<<<< HEAD
-const { readFile } = require('fs');
-const { ExplicitPromise } = require('../../util/promise');
-=======
->>>>>>> 173124a4
 
 module.exports = Instance(({ Config, simply, configs }) => class {
   forApi() { return this.value; }
