// Copyright 2017 ODK Central Developers
// See the NOTICE file at the top-level directory of this distribution and at
// https://github.com/opendatakit/central-backend/blob/master/NOTICE.
// This file is part of ODK Central. It is subject to the license terms in
// the LICENSE file found in the top-level directory of this distribution and at
// https://www.apache.org/licenses/LICENSE-2.0. No part of ODK Central,
// including this file, may be copied, modified, propagated, or distributed
// except according to the terms contained in the LICENSE file.
//
// Problem is our generic catch-all for all things that may go wrong in the
// system, and any layer. Our infrastructure is set up to automatically interpret
// a thrown or returned Problem into an HTTP response to be sent to the user.
//
// A list of our Problems with their codes and messages can be found below.

const { floor } = Math;
const { printPairs } = require('./util');

class Problem extends Error {
  constructor(code, message, details) {
    super(message);
    Error.captureStackTrace(this, Problem);
    this.problemCode = code;
    this.problemDetails = details;
  }

  get isProblem() { return true; }
  get httpCode() { return floor(this.problemCode); }

  static serializable(error) {
    return (error.isProblem === true)
      ? { message: error.message, stack: error.stack, code: error.problemCode, details: error.problemDetails }
      : { message: error.message, stack: error.stack };
  }
}

// Simplifies some boilerplate for the next block of code.
const problem = (code, messageForDetails) => (details) =>
  new Problem(code, messageForDetails(details), details);

// The actual generator functions for use in userland code.
const problems = {
  user: {
    // { format: "the data parsing format; eg json, xml", rawLength: "the length of the string which failed parsing" }
    unparseable: problem(400.1, ({ format, rawLength }) => `Could not parse the given data (${rawLength} chars) as ${format}.`),

    // { field: "the name of the missing field" }
    missingParameter: problem(400.2, ({ field }) => `Required parameter ${field} missing.`),

    // { expected: [ array of expected fields ], got: { object of given fields } }
    missingParameters: problem(400.3, ({ expected, got }) => `Required parameters missing. Expected (${expected.join(', ')}), got (${printPairs(got)}).`),

    // { field: "the name of the extraneous parameter" }
    unexpectedAttribute: problem(400.4, ({ field }) => `Passed parameter ${field} was not expected.`),

    // { header: "the problematic header", value: "the supplied (problematic) value" }
    invalidHeader: problem(400.6, ({ field, value }) => `An expected header field (${field}) did not match the expected format (got: ${(value == null) ? '[nothing]' : value}).`),

    // { field: "the name of the missing field" }
    missingMultipartField: problem(400.7, ({ field }) => `Required multipart POST field ${field} missing.`),

    // { field: "the name of the problem field", value: "the problem value", reason: "description" }
    unexpectedValue: problem(400.8, ({ field, value, reason }) => `Unexpected ${field} value ${value}; ${reason}`),

    // generic passthrough for oauth problems.
    oauth: problem(400.9, ({ reason }) => `Problem completing cross-platform authentication. ${reason}`),

    invalidDataTypeOfParameter: problem(400.11, ({ value, expected }) => `Invalid input data type: expected '${value}' to be (${expected})`),

<<<<<<< HEAD
    undecryptable: problem(400.12, () => 'Could not perform decryption. Double check your passphrase and your data and try again.'),
=======
    valueTooLong: problem(400.12, () => 'Length of value too long for a field'),
>>>>>>> 4b1ae3b5

    // no detail information for security reasons.
    authenticationFailed: problem(401.2, () => 'Could not authenticate with the provided credentials.'),

    httpsOnly: problem(401.3, () => 'This authentication method is only available over HTTPS'),

    // TODO: should have details but not sure what yet.
    insufficientRights: problem(403.1, () => 'The authenticated actor does not have rights to perform that action.'),

    // no detail information as the problem should be self-evident by REST conventions.
    notFound: problem(404.1, () => 'Could not find the resource you were looking for.'),

    // missing API version.
    missingApiVersion: problem(404.2, () => 'Expected an API version (eg /v1) at the start of the request URL.'),

    // unexpected API version.
    unexpectedApiVersion: problem(404.3, ({ got }) => `Unexpected an API version (accepts: 1) (got: ${got}).`),

    // { allowed: [ acceptable formats ], got }
    unacceptableFormat: problem(406.1, ({ allowed }) => `Requested format not acceptable; this resource allows: ${allowed.join()}.`),

    // no detail information; too lengthy to provide.
    xmlConflict: problem(409.1, () => 'A submission already exists with this ID, but with different XML. Resubmissions to attach additional multimedia must resubmit an identical xml_submission_file.'),

    // form is not accepting submissions.
    notAcceptingSubmissions: problem(409.2, () => 'This form is not currently accepting submissions. Please talk to your program staff if this is unexpected.'),

    // { field: "the unique field", value: "the supplied (conflicting) value",
    //   table: "(optional) the table in question" }
    uniquenessViolation: problem(409.3, ({ fields, values }) => `A resource already exists with ${fields} value(s) of ${values}.`),

    // tried to activate some feature when it was already activated.
    alreadyActive: problem(409.4, ({ feature }) => `Could not activate feature (${feature}) as it was already activated`),

    // tried to create a form while encryption was being enabled.
    encryptionActivating: problem(409.5, () => 'Could not create form, because the project was being prepared for managed encryption. Please try again in a moment.')
  },
  internal: {
    // no detail information, as this is only called when we don't know what happened.
    unknown: problem(500.1, () => 'An unknown internal problem has occurred. Please try again later.'),

    // { table: "the table missing a row", row: "a descriptor of the missing row" }
    missingSystemRow: problem(500.2, ({ table }) => `Could not find an expected system ${table} record in your database.`),

    // only called for development, theoretically.
    emptyResponse: problem(500.3, () => 'The resource returned no data. This is likely a developer problem.'),

    // used to indicate missing odata functionality.
    notImplemented: problem(501.1, ({ feature }) => `The requested feature ${feature} is not supported by this server.`)
  }
};

// Decorate the Problem class with statics allowing access to the generators
// above.
for (const key of Object.keys(problems))
  Problem[key] = problems[key];

module.exports = Problem;
<|MERGE_RESOLUTION|>--- conflicted
+++ resolved
@@ -67,11 +67,9 @@
 
     invalidDataTypeOfParameter: problem(400.11, ({ value, expected }) => `Invalid input data type: expected '${value}' to be (${expected})`),
 
-<<<<<<< HEAD
     undecryptable: problem(400.12, () => 'Could not perform decryption. Double check your passphrase and your data and try again.'),
-=======
-    valueTooLong: problem(400.12, () => 'Length of value too long for a field'),
->>>>>>> 4b1ae3b5
+
+    valueTooLong: problem(400.13, () => 'Length of value too long for a field'),
 
     // no detail information for security reasons.
     authenticationFailed: problem(401.2, () => 'Could not authenticate with the provided credentials.'),
