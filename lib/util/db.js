const { inspect } = require('util');
<<<<<<< HEAD
const { isBlank } = require('./util');
const { reject } = require('../reused/promise');
const Problem = require('../problem');
const Option = require('../reused/option');
=======
const { reject } = require('../util/promise');
const Problem = require('../util/problem');
const Option = require('../util/option');
>>>>>>> c7ca2d56


////////////////////////////////////////////////////////////////////////////////
// QUERY FORMULATION

// fieldsForJoin and joinRowToInstance together enable fields to be extracted from
// a joined tuple in a principled manner. this function generates explicit mappings
// for every joined table to select.
//
// it takes an argument of the following structure:
// {
//   foo: { table: 'foos', fields: [ …fields… ] },
//   bar: { table: 'bars', fields: [ …fields… ] },
//   …
// }
const fieldsForJoin = (map) => {
  const result = {};
  for (const prefix of Object.keys(map))
    for (const field of map[prefix].fields)
      result[`${prefix}!${field}`] = `${map[prefix].table}.${field}`;
  return result;
};

// this function essentially reverses the above transformation after the query has
// been performed, separating out the explicit names into each instance and
// instantiating them in the appropriate structure.
//
// it takes two arguments; the second is an object with the same keys passed to
// fieldsForJoin, but with values of the Instance class instead. the first is
// the key name of the instance in the second object that should be top-level,
// containing all the other instances. provide Option[Instance] if the instance
// should be Optionable; the resulting value will also be of Option[Instance].
const joinRowToInstance = (primary, map) => (row) => {
  // first, set up databags and extract fields to nested structure.
  const data = {};
  for (const key of Object.keys(map)) data[key] = {};
  for (const key of Object.keys(row)) {
    const [ prefix, field ] = key.split('!');
    data[prefix][field] = row[key];
  }
  // now walk the classes and instantiate.
  for (const key of Object.keys(map)) {
    if (key !== primary) {
      if (map[key] instanceof Option) { // TODO: not a huge fan of instanceof
        if ((Object.keys(data[key]).length === 0) ||
          (Object.keys(data[key]).every((subkey) => data[key][subkey] == null)))
          data[primary][key] = Option.none();
        else
          data[primary][key] = Option.of(new (map[key].get())(data[key]));
      } else {
        data[primary][key] = new (map[key])(data[key]);
      }
    }
  }
  return new (map[primary])(data[primary]);
};

// can be fed to db.modify() to attach clauses if present.
const ifPresent = (db, value, pass) => (isBlank(value) ? db : pass(db, value));

////////////////////////////////////////////////////////////////////////////////
// QUERY RESULT INTERPRETATION

// Assumes a row will be returned for sure; instantiates and returns.
const rowToInstance = (Klass) => (rows) => new Klass(rows[0]);

// Guards against nothing being returned; gives an Option[Klass].
const maybeRowToInstance = (Klass) => (rows) =>
  Option.of(rows[0]).map((x) => new Klass(x));

const rowsToInstances = (Klass) => (rows) => {
  const result = [];
  for (let i = 0; i < rows.length; i += 1)
    result.push(new Klass(rows[i]));
  return result;
};

const maybeFirst = ([ x ]) => Option.of(x);

// TODO: should perhaps reject if unsuccessful.
const wasUpdateSuccessful = (result) => result > 0;

const resultCount = (result) => Number(result[0].count);


////////////////////////////////////////////////////////////////////////////////
// ERROR HANDLING

// Generic database failure handler; attempts to interpret DB exceptions.
// if it recognizes the problem, it translates it into a predictable
// error format. either way, it returns a Problem that can be handled
// downstream.
const postgresErrorToProblem = (error) => {
  // if this error isn't actually an Error just reject it anew; it didn't come
  // from Postgres (it probably came from unit tests).
  if ((error == null) || (error.message == null) || (error.stack == null))
    return reject(error);

  // if this error has already been handled, just pass it on through. We might get
  // called multiple times because of how queryPromise chains are set up.
  if (error.isProblem === true)
    return reject(error);

  if (error.code === '23502') { // not_null_violation
    return reject(Problem.user.missingParameter({ field: error.column }));
  } else if (error.code === '23505') { // unique_violation
    const match = /^Key \(([^)]+)\)=\(([^)]+)\) already exists.$/.exec(error.detail);
    if (match != null) {
      const [ , field, value ] = match;
      return reject(Problem.user.uniquenessViolation({ field, value, table: error.table }));
    }
  } else if (error.code === '42703') { // undefined_column
    const match = /column "([^"]+)" of relation ".*" does not exist/.exec(error.message);
    if (match != null) {
      const [ , field ] = match;
      return reject(Problem.user.unexpectedAttribute({ field }));
    }
  }

  debugger; // automatically trip the debugger if it's attached.
  process.stderr.write(inspect(error));
  return reject(Problem.internal.unknown());
};

// Squares away some boilerplate for translating problems into other ones in cases
// where the immediate translation of the database error is cryptic.
const translateProblem = (predicate, result) => (problem) =>
  reject((predicate(problem) === true) ? result(problem) : problem);


/* eslint-disable */ // or else it will complain about object-property-newline here
module.exports = {
  fieldsForJoin, joinRowToInstance, ifPresent,
  rowToInstance, maybeRowToInstance, rowsToInstances, maybeFirst, wasUpdateSuccessful, resultCount,
  postgresErrorToProblem, translateProblem
};
/* eslint-enable */
<|MERGE_RESOLUTION|>--- conflicted
+++ resolved
@@ -1,14 +1,8 @@
 const { inspect } = require('util');
-<<<<<<< HEAD
 const { isBlank } = require('./util');
-const { reject } = require('../reused/promise');
-const Problem = require('../problem');
-const Option = require('../reused/option');
-=======
 const { reject } = require('../util/promise');
 const Problem = require('../util/problem');
 const Option = require('../util/option');
->>>>>>> c7ca2d56
 
 
 ////////////////////////////////////////////////////////////////////////////////
