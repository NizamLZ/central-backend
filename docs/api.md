FORMAT: 1A

# ODK Central API
[ODK Central Backend](https://github.com/opendatakit/central-backend) is a RESTful API server that provides key functionality for creating and managing Open Data Kit data collection campaigns. It couples with [Central Frontend](https://github.com/opendatakit/central-frontend), an independent frontend interface, to form [ODK Central](https://github.com/opendatakit/central), a complete user-installable ODK server solution. While Central Frontend is the primary consumer of the ODK Central API, the API this server provides is fully public and generic: anything that can be done in the user interface can be done directly via the API.

You can read on for a brief overview of the main concepts and how they fit together, or jump to one of the sections for a more in-depth description.

## API Overview

To use the API to manage your data collection campaigns, you will need to **authenticate** with it, so it knows who you are and what you are allowed to do. We provide multiple methods to authenticate with the API, as well as different models for managing the identities and permissions in your system. Human staff users that manage data collection campaigns are `User`s, and mobile devices are granted access via `App User`s, and each of these account types have their own way of authenticating. But, these concepts both boil down to `Actor`s, which are how the API actually thinks about authentication and permissioning.

In future versions of this server, the primary way an API consumer would authenticate with this server will be as a simple Actor through a standard OAuth 2.0 mechanism. That Actor can be granted a constrained set of rights to safely perform only all the actions it needs to. In these early releases, however, password-based authentication as a User is the only way to gain full access to the system.

The `/users` resource can be used to create, manage, and delete **Users**. These are the staff members who have administrative rights on your server, some projects, or both. Additional tasks like resetting a user's password are also available. You could use this API to, for example, synchronize accounts with another system or mass-provision Users.

Actors (and thus Users) may be granted rights via Assignments. In short, a Roles API is available which describes the defined Roles within the system, each of which allows some set of verbs. The Assignments APIs, in turn, assign Roles to certain Actors upon certain system objects. More information on these may be found below, under [Accounts and Users](/reference/accounts-and-users).

The rest of system is made up mostly of standard REST resources and subresources, nested under and partitioned by the `/projects` Projects resource. Forms, submissions to those forms, attachments on forms or submissions, and App Users ("App Users" in the management interface), are all subresources within `/projects`. This way, each project is essentially its own sandbox which can be managed and manipulated at will.

The `/projects/:id/app-users` subresource can be used to create, manage, and delete **App Users**.

The `/projects/:id/forms` resource and its subresource `/projects/:id/forms/…/submissions` provide full access to create, manage, and delete **`Form`s and `Submission`s to those Forms**. Each Form is a single ODK XForms survey, and many Submissions (filled-out forms, also sometimes called `Instance`s) may be attached to each Form. These resources are somewhat unique in that they are created by sending XML in the ODK XForms format instead of JSON. One can also retrieve all the multimedia attachments associated with any submission through the `/projects/:id/forms/…/submissions/…/attachments` subresource.

Forms and their submissions are also accessible through two **open standards specifications** that we follow:

* The [OpenRosa](https://docs.opendatakit.org/openrosa/) standard allows standard integration with tools like the [ODK Collect](https://docs.opendatakit.org/collect-intro/) mobile data collection app, or various other compatible tools like [Enketo](https://enketo.org/). It allows them to see the forms available on the server, and to send new submissions to them.
* The [OData](http://odata.org/) standard allows data to be shared between platforms for analysis and reporting. Tools like [Microsoft Power BI](https://powerbi.microsoft.com/en-us/) and [Tableau](https://public.tableau.com/en-us/s/) are examples of clients that consume the standard OData format and provide advanced features beyond what we offer. If you are looking for a straightforward JSON output of your data, or you are considering building a visualization or reporting tool, this is your best option.

Finally, **system information and configuration** is available via a set of specialized resources. Currently, you may set the Backups configuration, and retrieve Server Audit Logs.

## Changelog

Here major and breaking changes to the API are listed by version.

### ODK Central v0.6

**Added**:

<<<<<<< HEAD
* `GET /audits` Server Audit Log retrieval resource.
* Form resource data now includes `projectId`.

**Changed**:

* `GET /projects/…/forms/…/attachments` now always returns `updatedAt`. There is no longer a separate Extended Metadata response for this resource.
* The Submission response format now provides the submitter ID at `submitterId` rather than `submitter`. This is so that the Extended responses for Submissions can use `submitter` to provide the full Actor subobject rather than replacing it. This brings the response format to be more similar to the other Extended formats.

**Removed**:

* The Extended responses for Forms and Submissions no longer include an `xml` property. To retrieve Form or Submission XML, use the dedicated endpoints for [Form XML](/reference/forms-and-submissions/'-individual-form/retrieving-form-xml) and [Submission XML](/reference/forms-and-submissions/submissions/retrieving-submission-xml).
=======
* `?odata=true` option on `GET /projects/…/forms/….schema.json` to sanitize the field names to match the way they will be outputted for OData.
>>>>>>> ee59df74

### ODK Central v0.5

**Added**:

* Roles and Assignments resources at `/roles`, `/assignments`, and `/projects/…/assignments`.
* Optional `?q=` querystring parameter on Users `GET` listing, for searching users.
* Extended `GET /users/current`: added `verbs` list of verbs the authenticated Actor may perform server-wide.
* Extended Project `GET`: added `appUsers` count of App Users and `verbs` list of verbs the authenticated Actor may perform upon/within the Project.
* User `DELETE`.
* Projects now have an `archived` flag which may be set to clear a Project out of the way without deleting it.

**Changed**:

* **Removed** autopromotion of Users to Administrator upon creation (`POST`). Roles must be assigned separately and explicitly.
* **Changed** Project Listing (`GET /projects`) to never reject based on authentication; instead it filters the response based on the access of the authenticated Actor.
* **Changed** `xmlFormId`/`version` conflict errors on `POST`ing a new Form from a `400` code to a `409` code.
* **Changed** all remaining textual references to "Field Keys" to "App Users" in the documentation.

**Fixed**:

* Corrected Actor documentation to match reality: **removed** `meta` field and added `type` field.
* Corrected Extended Form documentation: **added** `createdBy` field.
* Corrected Backup Config documentation. It was almost entirely wrong.
* Added Submission POST REST documentation.

### ODK Central v0.4

**Added**:

* Projects resource at `/projects`.
* Submission XML resource fetch at `GET /projects/…/forms/…/submissions/….xml`.
* Submission attachment management over REST, at the `/attachments` subresource within Submissions.

**Changed**:

* **Renamed** all `/field-keys` routes to `/app-users`.
* **Moved** all Forms, Submissions, and App User resources under Projects (e.g. `/forms/simple` would now be something like `/projects/1/forms/simple`).
* **Changed** `GET` Form to not return Form XML. The Extended Metadata version of those requests will give the XML.
* **Changed** both OpenRosa and REST Submission creation processes to create and accept only the attachment filenames that are indicated to exist by the Submission XML.
* **Changed** `GET` Submission Attachemnts listing to return an array of objects containing attachment details rather than an array of filename strings.

# Group Authentication

In ODK Central, the server thinks about identity and permissioning in terms of one core concept: the `Actor`. No matter how you authenticate with the API, you are doing so as an Actor of some kind or another, and when permissions are assigned and checked, they are done against the authenticated Actor.

In practice, there are two types of Actors available in the system today:

* `User`s are accounts used by the staff members who manage the server and the data collection campaigns. They each have a set of rights assigned to them via Roles and Assignments. They are the only account types that have passwords associated with them. They also always have an email address. Users can authenticate using **Session Bearer Tokens** or using **HTTPS Basic** authentication.
* `App User`s are only allowed to access the OpenRosa parts of the API: in essence, they are allowed to list forms, download form definitions, and create new submissions against those forms. They can only authenticate using **App User URL**s.

In a future version of the API, programmatic consumers will be more directly supported as their own Actor type, which can be granted limited permissions and can authenticate over **OAuth 2.0**.

Next, you will find documentation on each of the three authentication methods described above.

## Session Authentication [/v1/sessions]

This is the authentication method used by the ODK Central Frontend packaged with Central Backend. Only `User`s can authenticate this way. It consists mostly of two steps:

1. **Logging in**: presenting an Email Address and a Password for verification, after which a new `Session` is created. Associated with the Session is an expiration and a bearer token. Sessions expire 24 hours after they are created.
2. **Using the session**: each request to the API needs a header attached to it: `Authorization: Bearer {token}`. This authenticates that particular request as belonging to the Session we created by logging in.

You might notice that Step 2 greatly resembles how OAuth 2.0 works. This was an intentional first step towards OAuth support, and should make the forward migration of your code easier down the road.

### Logging in [POST]

In order to log a `User` in to a new `Session`, you must provide their credentials, in JSON format.

For security reasons, the only possible results are success or failure. No detail is provided upon failure.

Successful responses will come with an HTTP-Only, Secure-Only cookie. This cookie is primarily meant for use by the Central frontend, and we do not recommend relying upon it. It will only work on `GET` requests, and it will only work over HTTPS.

+ Attributes (object)
    + email (string, required) - The `User`'s full email address.
    + password (string, required) - The `User`'s password.


+ Request (application/json)
    + Body

            {
                "email": "my.email.address@opendatakit.org",
                "password": "my.super.secure.password"
            }

+ Response 200 (application/json)
    + Attributes (Session)

+ Response 401 (application/json)
    + Attributes (Error 401)

### Using the session [GET /v1/example]

Once you have logged in, to use your session token to authenticate with any action, supply it in a request header `Authorization` with a value of `Bearer {token}`, as seen here.

_(There is not really anything at `/v1/example`; this section only demonstrates how generally to use Session Bearer Token Authentication.)_

+ Request
    + Headers

            Authorization: Bearer lSpAIeksRu1CNZs7!qjAot2T17dPzkrw9B4iTtpj7OoIJBmXvnHM8z8Ka4QPEjR7

+ Response 200 (application/json)
    + Attributes (Success)

#### Logging out [DELETE /v1/sessions/{token}]

Logging out is not strictly necessary; all sessions expire 24 hours after they are created. But it can be a good idea, in case someone else manages to steal your token. To do so, issue a `DELETE` request to that token resource.

+ Parameters
    + token: `lSpAIeksRu1CNZs7!qjAot2T17dPzkrw9B4iTtpj7OoIJBmXvnHM8z8Ka4QPEjR7` (string, required) - The session bearer token, obtained at login time.

+ Request
    + Headers

            Authorization: Bearer lSpAIeksRu1CNZs7!qjAot2T17dPzkrw9B4iTtpj7OoIJBmXvnHM8z8Ka4QPEjR7

+ Response 200 (application/json)
    + Attributes (Success)

+ Response 403 (application/json)
    + Attributes (Error 403)

## HTTPS Basic Authentication [/v1/example]

Standard HTTP Basic Authentication is allowed, but **_strongly discouraged_**. This is because the server must verify your password with every single request, which is very slow to compute: typically, this will add hundreds of milliseconds to each request. For some one-off tasks and in cases where there is no other choice, it is reasonable to choose Basic authentication, but wherever possible we strongly encourage the use of any other authentication method.

In addition, because credentials are sent in plaintext as part of the request, **the server will only accept Basic auth over HTTPS**. If your ODK Central server is set up over plain HTTP, it will not accept Basic auth.

### Using Basic Authentication [GET]

To use HTTPS Basic Authentication, attach an `Authorization` header formatted so:

    `Authorization: Basic bXkuZW1haWwuYWRkcmVzc0BvcGVuZGF0YWtpdC5vcmc6bXkucGFzc3dvcmQ=`

As given by [the standard](https://en.wikipedia.org/wiki/Basic_access_authentication), the text following the `Basic` marker here is a base64 encoding of the credentials, provided in the form `email:password` (in this example `my.email.address@opendatakit.org:my.password`).

Unlike the standard, we do not require the client to first send an unauthenticated request and retry the request only after receiving a `WWW-Authenticate` response, and in fact we will never send the `WWW-Authenticate` header. This is mostly because, as noted above, we generally discourage the use of this authentication method, and would rather not advertise its use openly. As a result, if you wish to use Basic Authentication, directly supply the header on any request that needs it.

_(There is not really anything at `/v1/example`; this section only demonstrates how generally to use Basic Authentication.)_

+ Request
    + Headers

            Authorization: Basic bXkuZW1haWwuYWRkcmVzc0BvcGVuZGF0YWtpdC5vcmc6bXkucGFzc3dvcmQ=

+ Response 200 (application/json)
    + Attributes (Success)

## App User Authentication [/v1/key/{appUser}/example]

App Users are only allowed to list and download forms, and upload new submissions to those forms. Primarily, this is to allow clients like ODK Collect to use the OpenRosa API (`/formList` and `/submission`), but any action in this API reference falling into those categories will be allowed.

+ Parameters
    + `appUser`: `!Ms7V3$Zdnd63j5HFacIPFEvFAuwNqTUZW$AsVOmaQFf$vIC!F8dJjdgiDnJXXOt` (string, required) - The App User token. As with Session Bearer tokens, these tokens only contain URL-safe characters, so no escaping is required.

### Using App User Authentication [GET]

To use App User Authentication, first obtain a App User, typically by using the configuration panel in the user interface, or else by using the [App User API Resource(/reference/accounts-and-users/app-users). Once you have the token, you can apply it to any eligible action by prefixing the URL with `/key/{appUser}` as follows:

    `/v1/key/!Ms7V3$Zdnd63j5HFacIPFEvFAuwNqTUZW$AsVOmaQFf$vIC!F8dJjdgiDnJXXOt/example/request/path`

_(There is not really anything at `/v1/example`; this section only demonstrates how generally to use App User Authentication.)_

+ Response 200 (application/json)
    + Attributes (Success)

### Revoking an App User [DELETE /v1/sessions/{token}]

The token associated with a App User is actually just its Session Token. As a result, although a App User Token can uniquely be used as a URL prefix as described here, the session associated with it can be revoked in exactly the same way a session is logged out, by issuing a `DELETE` request to its Session resource.

Note, however, that a App User cannot revoke itself; a `User` must perform this action.

+ Parameters
    + token: `lSpAIeksRu1CNZs7!qjAot2T17dPzkrw9B4iTtpj7OoIJBmXvnHM8z8Ka4QPEjR7` (string, required) - The session bearer token, obtained at login time.

+ Request
    + Headers

            Authorization: Bearer lSpAIeksRu1CNZs7!qjAot2T17dPzkrw9B4iTtpj7OoIJBmXvnHM8z8Ka4QPEjR7

+ Response 200 (application/json)
    + Attributes (Success)

+ Response 403 (application/json)
    + Attributes (Error 403)

# Group Accounts and Users

Today, there are two types of accounts: `Users`, which are the administrative accounts held by staff members managing the data collection process, and `App Users`, which are restricted access keys granted per Project to data collection clients in the field. Although both of these entities are backed by `Actor`s as we explain in the [Authentication section](/reference/authentication) above, there is not yet any way to directly create or manipulate an Actor. Today, you can only create, manage, and delete Users and App Users.

Actors (and thus Users) may be granted rights via Roles. The `/roles` Roles API is open for all to access, which describes all defined roles on the server. Getting information for an individual role from that same API will reveal which verbs are associated with each role: some role might allow only `submission.create` and `submission.update`, for example.

Right now, there are two predefined system roles: Administrator (`admin`) and Project Manager (`manager`). Administrators are allowed to perform any action upon the server, while Project Managers are allowed to perform any action upon the projects they are assigned to manage.

The Roles API alone does not, however, tell you which Actors have been assigned with Roles upon which system objects. For that, you will need to consult the various Assignments resources. There are two, one under the API root (`/v1/assignments`), which manages assignments to the entire system, and another nested under each Project (`/v1/projects/…/assignments`) which manage assignments to that Project.

## Users [/v1/users]

Presently, it is possible to create and list `User`s in the system, as well as to perform password reset operations. In future versions of this API it will be possible to manage existing user information and delete accounts as well.

### Listing all Users [GET /v1/users{?q}]

Currently, there are no paging or filtering options, so listing `User`s will get you every User in the system, every time.

Optionally, a `q` querystring parameter may be provided to filter the returned users by any given string. The search is performed via a [trigram similarity index](https://www.postgresql.org/docs/9.6/pgtrgm.html) over both the Email and Display Name fields, and results are ordered by match score, best matches first.

+ Parameters
    + q: `alice` (string, optional) - An optional search parameter.

+ Response 200 (application/json)
    + Attributes (array[User])

+ Response 403 (application/json)
    + Attributes (Error 403)

### Creating a new User [POST]

All that is required to create a new user is an email address. That email address will receive a message instructing the new user on how to claim their new account and set a password.

Optionally, a password may also be supplied as a part of this request. If it is, the account is immediately usable with the given credentials. However, an email will still be dispatched with claim instructions as above.

Users are not able to do anything upon creation besides log in and change their own profile information. To allow Users to perform useful actions, you will need to [assign them one or more Roles](/reference/accounts-and-users/assignments).

+ Request (application/json)
    + Attributes
        + email: `my.email.address@opendatakit.org` (string, required) - The email address of the User account to be created.
        + password: `my.super.secure.password` (string, optional) - If provided, the User account will be created with this password. Otherwise, the user will still be able set their own password later.

    + Body

            { "email": "my.email.address@opendatakit.org" }

+ Response 200 (application/json)
    + Attributes (User)

+ Response 400 (application/json)
    + Attributes (Error 400)

+ Response 403 (application/json)
    + Attributes (Error 403)

### Getting User details [GET /v1/users/{actorId}]

Typically, you supply the integer ID to get information about the user associated with that id.

It is also possible to supply the text `current` instead of an integer ID; please see the following endpoint for documentation about this.

+ Parameters
    + actorId: `42` (string, required) - Typically the integer ID of the `User`. For getting user details, you can also supply the text `current`, which will tell you about the currently authenticated user.

+ Response 200 (application/json)
    + Attributes (User)

+ Response 403 (application/json)
    + Attributes (Error 403)

### Getting authenticated User details [GET /v1/users/current]

Typically, you would get User details by the User's numeric Actor ID.

However, if you only have a Bearer token, for example, you don't have any information about the user attached to that session, including even the ID with which to get more information. So you can instead supply the text `current` to get the user information associated with the authenticated session.

If you _do_ use `current`, you may request extended metadata. Supply an `X-Extended-Metadata` header value of `true` to additionally retrieve an array of strings of the `verbs` the authenticated User/Actor is allowed to perform server-wide.

+ Response 200 (application/json)
    This is the standard response, if Extended Metadata is not requested:

    + Attributes (User)

+ Response 200 (application/json; extended)
    This is the Extended Metadata response, if requested via the appropriate header:

    + Attributes (User)
        + verbs: `project.create`, `project.update` (array[string], required) - The verbs the authenticated Actor is allowed to perform server-wide.

+ Response 403 (application/json)
    + Attributes (Error 403)

### Modifying a User [PATCH /v1/users/{actorId}]

You can `PATCH` JSON data to update User details. Not all user information is modifiable; right now, the following fields may be updated:

* `displayName` sets the friendly display name the web interface uses to refer to the user.
* `email` sets the email address associated with the account.

When user details are updated, the `updatedAt` field will be automatically updated.

+ Parameters
    + actorId: `42` (string, required) - The integer ID of the `User`.

+ Request (application/json)
    + Attributes
        + displayName: `New Name` (string, optional) - The friendly display name that should be associated with this User.
        + email: `new.email.address@opendatakit.org` (string, optional) - The email address that should be associated with this User.

    + Body

            {
              "displayName": "New Name",
              "email": "new.email.address@opendatakit.org"
            }

+ Response 200 (application/json)
    + Attributes (User)

+ Response 400 (application/json)
    + Attributes (Error 400)

+ Response 403 (application/json)
    + Attributes (Error 403)

### Directly updating a user password [PUT /v1/users/{actorId}/password]

To directly update a user password, you will need to reprove the user's intention by supplying the `old` password alongside the `new`. If you simply want to initiate an email-based password reset process, see the following endpoint.

+ Parameters
    + actorId: `42` (string, required) - The integer ID of the `User`.

+ Request (application/json)
    + Attributes
        + old: `old.password` (string, required) - The user's current password.
        + new: `new.password` (string, required) - The new password that the user wishes to set.

    + Body

            {
              "old": "old.password",
              "new": "new.password"
            }

+ Response 200 (application/json)
    + Attributes (Success)

+ Response 403 (application/json)
    + Attributes (Error 403)

### Initating a password reset [POST /v1/users/reset/initiate{?invalidate}]

Anybody can initate a reset of any user's password. An email will be sent with instructions on how to complete the password reset; it contains a token that is required to complete the process.

The optional query parameter `invalidate` may be set to `true` to immediately invalidate the user's current password, regardless of whether they complete the reset process. This can be done if, for example, their password has been compromised. In order to do this, though, the request must be performed as an authenticated user with permission to do this. If invalidation is attempted without the proper permissions, the entire request will fail.

If the email address provided does not match any user in the system, that address will still be sent an email informing them of the attempt and that no account was found.

+ Parameters
    + invalidate: `true` (boolean, optional) - Specify `true` in order to immediately invalidate the user's present password.

+ Request (application/json)
    + Attributes
        + email: `my.email.address@opendatakit.org` (string, required) - The email address of the User account whose password is to be reset.

    + Body

            { "email": "my.email.address@opendatakit.org" }

+ Response 200 (application/json)
    + Attributes (Success)

+ Response 403 (application/json)
    + Attributes (Error 403)

### Deleting a User [DELETE /v1/users/{actorId}]

Upon User deletion:

* The account will be removed,
* the user will be logged out of all existing sessions,
* and should the user attempt to reset their password, they will receive an email informing them that their account has been removed.

The User record will remain on file within the database, so that when for example information about the creator of a Form or Submission is requested, basic details are still available on file. A new User account may be created with the same email address as any deleted accounts.

+ Response 200 (application/json)
    + Attributes (Success)

+ Response 403 (application/json)
    + Attributes (Error 403)

## App Users [/v1/projects/{projectId}/app-users]

App Users may only be created, fetched, and manipulated within the nested Projects subresource, as App Users themselves are limited to the Project in which they are created. Through the `App User`s API, you can create, list, and delete the App Users of any given Project. Because they have extremely limited permissions, App Users cannot manage themselves; only `User`s may access this API.

For more information about the `/projects` containing resource, please see the following section.

+ Parameters
    + projectId: `7` (number, required) - The numeric ID of the Project

### Listing all App Users [GET]

Currently, there are no paging or filtering options, so listing `App User`s will get you every App User in the system, every time.

This endpoint supports retrieving extended metadata; provide a header `X-Extended-Metadata: true` to additionally retrieve the `lastUsed` timestamp of each App User, as well as to inflate the `createdBy` from an `Actor` ID reference to an actual Actor metadata object.

+ Response 200 (application/json)
    This is the standard response, if Extended Metadata is not requested:

    + Attributes (array[App User])

+ Response 200 (application/json; extended)
    This is the Extended Metadata response, if requested via the appropriate header:

    + Attributes (array[Extended App User])

+ Response 403 (application/json)
    + Attributes (Error 403)

### Creating a new App User [POST]

The only information required to create a new `App User` is its `displayName` (this is called "Nickname" in the administrative panel).

+ Request (application/json)
    + Attributes
        + displayName: `My Display Name` (string, required) - The friendly nickname of the `App User` to be created.

    + Body

            { "displayName": "My Display Name" }

+ Response 200 (application/json)
    + Attributes (App User)

+ Response 400 (application/json)
    + Attributes (Error 400)

+ Response 403 (application/json)
    + Attributes (Error 403)

### Deleting a App User [DELETE /v1/projects/{projectId}/app-users/{id}]

You don't have to delete a `App User` in order to cut off its access. Using a `User`'s credentials you can simply [log the App User's session out](/reference/authentication/app-user-authentication/revoking-an-app-user) using its token. This will end its session without actually deleting the App User, which allows you to still see it in the configuration panel and inspect its history. This is what the administrative panel does when you choose to "Revoke" the App User.

That said, if you do wish to delete the App User altogether, you can do so by issuing a `DELETE` request to its resource path. App Users cannot delete themselves.

+ Parameters
    + id: `16` (number, required) - The numeric ID of the App User

+ Response 200 (application/json)
    + Attributes (Success)

+ Response 403 (application/json)
    + Attributes (Error 403)

## Roles [/v1/roles]

_(introduced: version 0.5)_

The Roles API lists and describes each known Role within the system. Right now, Roles may not be created or customized via the API, but this will likely change in the future.

Each Role contains information about the verbs it allows its assignees to perform. Some Roles have a system name associated with them; the Roles may always be referenced by this system name in request URLs, and system Roles are always read-only.

### Listing all Roles [GET]

Currently, there are no paging or filtering options, so listing `Role`s will get you every Role in the system, every time. There are no authorization restrictions upon this endpoint: anybody is allowed to list all Role information at any time.

+ Response 200 (application/json)
    + Attributes (array[Role])

### Getting Role Details [GET /v1/roles/{id}]

Getting an individual Role does not reveal any additional information over listing all Roles. It is, however, useful for direct lookup of a specific role:

The `id` parameter for Roles here and elsewhere will accept the numeric ID associated with that Role, _or_ a `system` name if there is one associated with the Role. Thus, you may request `/v1/roles/admin` on any ODK Central server and receive information about the Administrator role.

As with Role listing, there are no authorization restrictions upon this endpoint: anybody is allowed to get information about any Role at any time.

+ Parameters
    + id: `1` (string, required) - Typically the integer ID of the `Role`. You may also supply the Role `system` name if it has one.

+ Response 200 (application/json)
    + Attributes (Role)

## Assignments [/v1/assignments]

_(introduced: version 0.5)_

There are _two_ Assignments resources. This one, upon the API root (`/v1/assignments`), manages Role assignment to the entire system (e.g. if you are assigned a Role that gives you `form.create`, you may create a form anywhere on the entire server). The [other one](/reference/project-management/project-assignments), nested under Projects, manages Role assignment to that Project in particular.

Assignments may be created (`POST`) and deleted (`DELETE`) like any other resource in the system. Here, creating an Assignment grants the referenced Actor the verbs associated with the referenced Role upon all system objects. The pathing for creation and deletion is not quite REST-standard: we represent the relationship between Role and Actor directly in the URL rather than as body data: `assignments/{role}/{actor}` represents the assignment of the given Role to the given Actor.

### Listing all Assignments [GET]

This will list every server-wide assignment, in the form of `actorId`/`roleId` pairs. It will _not_ list Project-specific Assignments. To find those, you will need the [Assignments subresource](/reference/project-management/project-assignments) within Projects.

This endpoint supports retrieving extended metadata; provide a header `X-Extended-Metadata: true` to expand the `actorId` into a full `actor` objects. The Role reference remains a numeric ID.

+ Response 200 (application/json)
    This is the standard response, if Extended Metadata is not requested:

    + Attributes (array[Assignment])

+ Response 200 (application/json; extended)
    This is the Extended Metadata response, if requested via the appropriate header:

    + Attributes (array[Extended Assignment])

+ Response 403 (application/json)
    + Attributes (Error 403)

### Listing all Actors assigned some Role [GET /v1/assignments/{roleId}]

Given a `roleId`, which may be a numeric ID or a string role `system` name, this endpoint lists all `Actors` that have been assigned that Role on a server-wide basis.

+ Parameters
    + roleId: `admin` (string, required) - Typically the integer ID of the `Role`. You may also supply the Role `system` name if it has one.

+ Response 200 (application/json)
    + Attributes (array[Actor])

+ Response 403 (application/json)
    + Attributes (Error 403)

### Assigning an Actor to a server-wide Role [POST /v1/assignments/{roleId}/{actorId}]

Given a `roleId`, which may be a numeric ID or a string role `system` name, and a numeric `actorId`, assigns that Role to that Actor across the entire server.

No `POST` body data is required, and if provided it will be ignored.

+ Parameters
    + roleId: `admin` (string, required) - Typically the integer ID of the `Role`. You may also supply the Role `system` name if it has one.
    + actorId: `14` (number, required) - The integer ID of the `Actor`.

+ Response 200 (application/json)
    + Attributes (Success)

+ Response 403 (application/json)
    + Attributes (Error 403)

### Stripping an Role Assignment from an Actor [DELETE /v1/assignments/{roleId}/{actorId}]

Given a `roleId`, which may be a numeric ID or a string role `system` name, and a numeric `actorId`, unassigns that Role from that Actor across the entire server.

+ Parameters
    + roleId: `admin` (string, required) - Typically the integer ID of the `Role`. You may also supply the Role `system` name if it has one.
    + actorId: `14` (number, required) - The integer ID of the `Actor`.

+ Response 200 (application/json)
    + Attributes (Success)

+ Response 403 (application/json)
    + Attributes (Error 403)

# Group Project Management

Apart from staff users ("Web Users" in the Central management interface) and some site-wide configuration details like backups, all of ODK Central's objects (Forms, Submissions, App Users) are partitioned by Project, and available only as subresources below the main Projects resource.

## Projects [/v1/projects]

_(introduced: version 0.4)_

You must create a containing Project before you can create any of its subobjects.

### Listing Projects [GET]

The Projects listing endpoint is somewhat unique in that it is freely accessible to anybody, even unauthenticated clients. Rather than reject the user with a `403` or similar error, the Projects listing will only return Projects that the authenticated Actor is allowed to see. In most cases, this means that unauthenticated requests will receive `[]` in reply.

Currently, there are no paging or filtering options, so listing `Project`s will get you every Project you have access to.

This endpoint supports retrieving extended metadata; provide a header `X-Extended-Metadata: true` to additionally retrieve the `appUsers` count of App Users and `forms` count of Forms within the Project, as well as the `lastSubmission` timestamp of the latest submission to any for in the project, if any.

+ Response 200 (application/json)
    This is the standard response, if Extended Metadata is not requested:

    + Attributes (array[Project])

+ Response 200 (application/json; extended)
    This is the Extended Metadata response, if requested via the appropriate header:

    + Attributes (array[Extended Project])

### Creating a Project [POST /v1/projects]

To create a Project, the only information you must supply (via POST body) is the desired name of the Project.

+ Request (application/json)
    + Attributes
        + name: `Project Name` (string, required) - The desired name of the Project.

    + Body

            { "name": "Project Name" }

+ Response 200 (application/json)
    + Attributes (Project)

+ Response 403 (application/json)
    + Attributes (Error 403)

### Getting Project Details [GET /v1/projects/{id}]

To get just the details of a single Project, `GET` its single resource route by its numeric ID.

This endpoint supports retrieving extended metadata; provide a header `X-Extended-Metadata: true` to additionally retrieve the `appUsers` count of App Users and `forms` count of forms within the Project, as well as the `lastSubmission` timestamp of the latest submission to any for in the project, if any.

In addition, the extended metadata version of this endpoint (but not the overall Project listing) returns an array of the `verbs` the authenticated Actor is able to perform on/within the Project.

+ Parameters
    + id: `16` (number, required) - The numeric ID of the Project

+ Response 200 (application/json)
    This is the standard response, if Extended Metadata is not requested:

    + Attributes (Project)

+ Response 200 (application/json; extended)
    This is the Extended Metadata response, if requested via the appropriate header:

    + Attributes (Extended Project)
        + verbs: `form.create`, `form.delete` (array[string], required) - The array of string verbs the authenticated Actor may perform on and within this Project.

+ Response 403 (application/json)
    + Attributes (Error 403)

### Updating Project Details [PATCH /v1/projects/{id}]

The Project name may be updated, as well as the `archived` flag.

By default, `archived` is not set, which is equivalent to `false`. If `archived` is set to `true`, the Project will be sorted to the bottom of the list, and in the web management application the Project will become effectively read-only. API write access will not be affected.

+ Parameters
    + id: `16` (number, required) - The numeric ID of the Project

+ Request (application/json)
    + Attributes
        + name: `New Project Name` (string, required) - The desired name of the Project.
        + archived: `true` (boolean, optional) - Archives the Project.

    + Body

            { "name": "New Project Name", "archived": true }

+ Response 200 (application/json)
    + Attributes (Project)

+ Response 403 (application/json)
    + Attributes (Error 403)

### Deleting a Project [DELETE /v1/projects/{id}]

Deleting a Project will remove it from the management interface and make it permanently inaccessible. Do not do this unless you are certain you will never need any of its data again.

+ Parameters
    + id: `16` (number, required) - The numeric ID of the Project

+ Response 200 (application/json)
    + Attributes (Success)

+ Response 403 (application/json)
    + Attributes (Error 403)

## Project Assignments [/v1//projects/{projectId}/assignments]

_(introduced: version 0.5)_

There are _two_ Assignments resources. This one, specific to the Project it is nested within, only governs Role assignments to objects within that Project. Assigning an Actor a Role that grants, for example, a verb `submission.create`, allows that Actor to create a submission anywhere within this Project.

The [other Assignments resource](/reference/accounts-and-users/assignments), at the API root, manages Role assignments for all objects across the server. Apart from this difference in scope, the introduction to that section contains information useful for understanding the following endpoints.

There are only one set of Roles, applicable to either scenario. There are not a separate set of Roles used only upon Projects.

+ Parameters
    + projectId: `2` (number, required) - The numeric ID of the Project

### Listing all Project Assignments [GET]

This will list every assignment upon this Project, in the form of `actorId`/`roleId` pairs.

This endpoint supports retrieving extended metadata; provide a header `X-Extended-Metadata: true` to expand the `actorId` into a full `actor` objects. The Role reference remains a numeric ID.

+ Response 200 (application/json)
    This is the standard response, if Extended Metadata is not requested:

    + Attributes (array[Assignment])

+ Response 200 (application/json; extended)
    This is the Extended Metadata response, if requested via the appropriate header:

    + Attributes (array[Extended Assignment])

+ Response 403 (application/json)
    + Attributes (Error 403)

### Listing all Actors assigned some Project Role [GET /v1/projects/{projectId}/assignments/{roleId}]

Given a `roleId`, which may be a numeric ID or a string role `system` name, this endpoint lists all `Actors` that have been assigned that Role upon this particular Project.

+ Parameters
    + roleId: `manager` (string, required) - Typically the integer ID of the `Role`. You may also supply the Role `system` name if it has one.

+ Response 200 (application/json)
    + Attributes (array[Actor])

+ Response 403 (application/json)
    + Attributes (Error 403)

### Assigning an Actor to a Project Role [POST /v1/projects/{projectId}/assignments/{roleId}/{actorId}]

Given a `roleId`, which may be a numeric ID or a string role `system` name, and a numeric `actorId`, assigns that Role to that Actor for this particular Project.

No `POST` body data is required, and if provided it will be ignored.

+ Parameters
    + roleId: `manager` (string, required) - Typically the integer ID of the `Role`. You may also supply the Role `system` name if it has one.
    + actorId: `14` (number, required) - The integer ID of the `Actor`.

+ Response 200 (application/json)
    + Attributes (Success)

+ Response 403 (application/json)
    + Attributes (Error 403)

### Stripping an Project Role Assignment from an Actor [DELETE /v1/projects/{projectId}/assignments/{roleId}/{actorId}]

Given a `roleId`, which may be a numeric ID or a string role `system` name, and a numeric `actorId`, unassigns that Role from that Actor for this particular Project.

+ Parameters
    + roleId: `manager` (string, required) - Typically the integer ID of the `Role`. You may also supply the Role `system` name if it has one.
    + actorId: `14` (number, required) - The integer ID of the `Actor`.

+ Response 200 (application/json)
    + Attributes (Success)

+ Response 403 (application/json)
    + Attributes (Error 403)

# Group Forms and Submissions

`Form`s are the heart of ODK. They are created out of XML documents in the [ODK XForms](https://opendatakit.github.io/xforms-spec/) specification format. The [Intro to Forms](https://docs.opendatakit.org/form-design-intro/) on the ODK Documentation website is a good resource if you are unsure what this means. Once created, Forms can be retrieved in a variety of ways, their state can be managed, and they can be deleted.

`Submission`s are filled-out forms (also called `Instance`s in some other ODK documentation). Each is associated with a particular Form (and in many cases with a particular _version_ of a Form), and is also created out of a standard XML format based on the Form itself. Submissions can be sent with many accompanying multimedia attachments, such as photos taken in the course of the survey. Once created, the Submissions themselves as well as their attachments can be retrieved through this API.

These subsections cover only the modern RESTful API resources involving Forms and Submissions. For documentation on the OpenRosa endpoints (which can be used to list Forms and submit Submissions), or the OData endpoints (which can be used to bulk-export the data in the standardize OData format), see those sections below.

## Forms [/v1/projects/{projectId}/forms]

In this API, `Form`s are distinguished by their [`formId`](https://opendatakit.github.io/xforms-spec/#primary-instance)s, which are a part of the XForms XML that defines each Form. In fact, as you will see below, many of the properties of a Form are extracted automatically from the XML: `hash`, `name`, `version`, as well as the `formId` itself (which to reduce confusion internally is known as `xmlFormId` in ODK Central).

The only other property Forms currently have is `state`, which can be used to control whether Forms show up in mobile clients like ODK Collect for download, as well as whether they accept new `Submission`s or not.

It is not yet possible to modify a Form's XML definition once it is created.

+ Parameters
    + projectId: `16` (number, required) - The numeric ID of the Project

### List all Forms [GET]

Currently, there are no paging or filtering options, so listing `Form`s will get you every Form in the system, every time.

This endpoint supports retrieving extended metadata; provide a header `X-Extended-Metadata: true` to additionally retrieve the `submissions` count of the number of `Submission`s that each Form has and the `lastSubmission` most recent submission timestamp, as well as the Actor the Form was `createdBy`.

+ Response 200 (application/json)
    This is the standard response, if Extended Metadata is not requested:

    + Attributes (array[Form])

+ Response 200 (application/json; extended)
    This is the Extended Metadata response, if requested via the appropriate header:

    + Attributes (array[Extended Form])

+ Response 403 (application/json)
    + Attributes (Error 403)

### Creating a new Form [POST]

When creating a `Form`, the only required data is the actual XForms XML itself. Use it as the `POST` body with a `Content-Type` header of `application/xml` (`text/xml` works too), and the Form will be created.

If the combination of (`xmlFormId`, `version`) conflict with any existing Form, current or deleted, the request will be rejected with error code `409`. We consider even deleted forms when enforcing this restriction to prevent confusion in case a survey client already has the other version of that Form downloaded.

The API will currently check the XML's structure in order to extract the information we need about it, but ODK Central does _not_ run comprehensive validation on the full contents of the XML to ensure compliance with the ODK specification. Future versions will likely do this, but in the meantime you will have to use a tool like [ODK Validate](https://opendatakit.org/use/validate/) to be sure your Forms are correct.

+ Request (application/xml)
    + Body

            <h:html xmlns="http://www.w3.org/2002/xforms" xmlns:h="http://www.w3.org/1999/xhtml" xmlns:xsd="http://www.w3.org/2001/XMLSchema" xmlns:jr="http://openrosa.org/javarosa">
              <h:head>
                <h:title>Simple</h:title>
                <model>
                  <instance>
                    <data id="simple" version="2.1">
                      <meta>
                        <instanceID/>
                      </meta>
                      <name/>
                      <age/>
                    </data>
                  </instance>

                  <bind nodeset="/data/meta/instanceID" type="string" readonly="true()" calculate="concat('uuid:', uuid())"/>
                  <bind nodeset="/data/name" type="string"/>
                  <bind nodeset="/data/age" type="int"/>
                </model>

              </h:head>
              <h:body>
                <input ref="/data/name">
                  <label>What is your name?</label>
                </input>
                <input ref="/data/age">
                  <label>What is your age?</label>
                </input>
              </h:body>
            </h:html>

+ Response 200 (application/json)
    + Attributes (Form)

+ Response 400 (application/json)
    + Attributes (Error 400)

+ Response 403 (application/json)
    + Attributes (Error 403)

+ Response 409 (application/json)
    + Attributes (Error 409)

### › Individual Form [/v1/projects/{projectId}/forms/{xmlFormId}]

+ Parameters
    + xmlFormId: `simple` (string, required) - The `xmlFormId` of the Form being referenced.

#### Getting Form Details [GET]

This endpoint supports retrieving extended metadata; provide a header `X-Extended-Metadata: true` to additionally retrieve the `submissions` count of the number of `Submission`s that this Form has, as well as the `lastSubmission` most recent submission timestamp.

+ Response 200 (application/json)
    This is the standard response, if Extended Metadata is not requested:

    + Attributes (Form)

+ Response 200 (application/json; extended)
    This is the Extended Metadata response, if requested via the appropriate header:

    + Attributes (Extended Form)

+ Response 403 (application/json)
    + Attributes (Error 403)

#### Retrieving Form XML [GET /v1/projects/{projectId}/forms/{xmlFormId}.xml]

To get only the XML of the `Form` rather than all of the details with the XML as one of many properties, just add `.xml` to the end of the request URL.

+ Response 200 (application/xml)
    + Body

            <h:html xmlns="http://www.w3.org/2002/xforms" xmlns:h="http://www.w3.org/1999/xhtml" xmlns:xsd="http://www.w3.org/2001/XMLSchema" xmlns:jr="http://openrosa.org/javarosa">
              <h:head>
                <h:title>Simple</h:title>
                <model>
                  <instance>
                    <data id="simple" version="2.1">
                      <meta>
                        <instanceID/>
                      </meta>
                      <name/>
                      <age/>
                    </data>
                  </instance>

                  <bind nodeset="/data/meta/instanceID" type="string" readonly="true()" calculate="concat('uuid:', uuid())"/>
                  <bind nodeset="/data/name" type="string"/>
                  <bind nodeset="/data/age" type="int"/>
                </model>

              </h:head>
              <h:body>
                <input ref="/data/name">
                  <label>What is your name?</label>
                </input>
                <input ref="/data/age">
                  <label>What is your age?</label>
                </input>
              </h:body>
            </h:html>

+ Response 403 (application/json)
    + Attributes (Error 403)

#### Retrieving Form Schema JSON [GET /v1/projects/{projectId}/forms/{xmlFormId}.schema.json{?flatten,odata}]

_(introduced: version 0.2)_

For applications that do not rely on JavaRosa, it can be challenging to parse XForms XML into a simple schema structure. Because Central Backend already implements and performs such an operation for its own internal purposes, we also expose this utility for any downstream consumers which wish to make use of it.

While this may eventually overlap with the new OData JSON CSDL specification, we are likely to maintain this API as it more closely mirrors the original XForms data types and structure.

By default, XForms groups are represented as tree structures with children, just like repeats. However, for many purposes (such as outputting a table), this is extra homework. Once again, Central Backend already has a utility to make this easier; add the querystring parameter `?flatten=true` to flatten groups. This will give you a `path`-based field accessor scheme instead of a `name`-based one (see the sample output for details).

You may additionally add the querystring parameter `?odata=true` to sanitize the field names to match the way they will be outputted for OData. While the original field names as given in the XForms definition may be used as-is for CSV output, OData has some restrictions related to the domain-qualified identifier syntax it uses.

The `?flatten` and `?odata` flags may be used together.

+ Parameters
    + xmlFormId: `simple` (string, required) - The `xmlFormId` of the Form being referenced.
    + flatten: `false` (boolean, optional) - If set to `true`, will flatten groups.
    + odata: `false` (boolean, optional) - If set to `true`, will sanitize field names.

+ Response 200 (application/json)
    + Body

            [{
              name: 'meta', type: 'structure',
              children: [{ name: 'instanceID', type: 'string' }]
            }, {
              name: 'name', type: 'string',
            }, {
              name: 'age', type: 'int',
            }]

+ Response 200 (application/json; ?flatten=true)
    + Body

            [
              { path: [ 'meta', 'instanceID' ], type: 'string' },
              { path: [ 'name' ], type: 'string' },
              { path: [ 'age' ], type: 'int' }
            ]

+ Response 403 (application/json)
    + Attributes (Error 403)

#### Modifying a Form [PATCH]

It is currently possible to modify two things about a `Form`: its `name`, which is its friendly display name, and its `state`, which governs whether it is available for download onto survey clients and whether it accepts new `Submission`s. See the `state` Attribute in the Request documentation to the right to see the possible values and their meanings.

We use `PATCH` rather than `PUT` to represent the update operation, so that you only have to supply the properties you wish to change. Anything you do not supply will remain untouched.

+ Request (application/json)
    + Attributes
        + name: `A New Name` (string, optional) - If supplied, the Form friendly name will be updated to this value.
        + state (Form State, optional) - If supplied, the Form lifecycle state will move to this value.

+ Response 200 (application/json)
    + Attributes (Success)

+ Response 400 (application/json)
    + Attributes (Error 400)

+ Response 403 (application/json)
    + Attributes (Error 403)

#### Deleting a Form [DELETE]

Only `DELETE` a `Form` if you are sure you will never need it again. If your goal is to prevent it from showing up on survey clients like ODK Collect, consider setting its `state` to `closing` or `closed` instead (see [Modifying a Form](/reference/forms-and-submissions/'-individual-form/modifying-a-form) just above for more details).

+ Response 200 (application/json)
    + Attributes (Success)

+ Response 403 (application/json)
    + Attributes (Error 403)

### › Form Attachments [/v1/projects/{projectId}/forms/{xmlFormId}/attachments]

Form Attachments for each form are automatically determined when the form is first created, by scanning the XForms definition for references to media or data files. Because of this, it is not possible to directly modify the list of form attachments; that list is fully determined by the given XForm. Instead, the focus of this API subresource is around communicating that expected list of files, and uploading binaries into those file slots.

+ Parameters
    + xmlFormId: `simple` (string, required) - The `xmlFormId` of the Form being referenced.

#### Listing expected Form Attachments [GET]

As mentioned above, the list of expected form attachments is determined at form creation time, from the XForms definition. This endpoint allows you to fetch that list of expected files, and will tell you whether the server is in possession of each file or not.

+ Response 200 (application/json)
    + Attributes (array[Form Attachment])

+ Response 403 (application/json)
    + Attributes (Error 403)

#### Downloading a Form Attachment [GET /v1/projects/{projectId}/forms/{xmlFormId}/attachments/{filename}]

To download a single file, use this endpoint. The appropriate `Content-Disposition` (attachment with a filename) and `Content-Type` (based on the type supplied at upload time) will be given.

+ Parameters
    + xmlFormId: `simple` (string, required) - The `xmlFormId` of the Form being referenced.

+ Response 200
    + Headers

            Content-Type: {the MIME type of the attachment file itself}
            Content-Disposition: attachment; filename={the file's name}

    + Body

            (binary data)

+ Response 403 (application/json)
    + Attributes (Error 403)

#### Uploading a Form Attachment [POST /v1/projects/{projectId}/forms/{xmlFormId}/attachments/{filename}]

To upload a binary to an expected file slot, `POST` the binary to its endpoint. Supply a `Content-Type` MIME-type header if you have one.

+ Parameters
    + xmlFormId: `simple` (string, required) - The `xmlFormId` of the Form being referenced.

+ Request (*/*)
    + Body

            (binary data)

+ Response 200 (application/json)
    + Attributes (Success)

+ Response 403 (application/json)
    + Attributes (Error 403)

#### Clearing a Form Attachment [DELETE /v1/projects/{projectId}/forms/{xmlFormId}/attachments/{filename}]

Because Form Attachments are completely determined by the XForms definition of the form itself, there is no direct way to entirely remove a Form Attachment entry from the list, only to clear its uploaded content. Thus, when you issue a `DELETE` to the attachment's endpoint, that is what happens.

+ Parameters
    + xmlFormId: `simple` (string, required) - The `xmlFormId` of the Form being referenced.

+ Response 200 (application/json)
    + Attributes (Success)

+ Response 403 (application/json)
    + Attributes (Error 403)

## Submissions [/v1/projects/{projectId}/forms/{xmlFormId}/submissions]

`Submission`s are available as a subresource under `Form`s. So, for instance, `/v1/projects/1/forms/myForm/submissions` refers only to the Submissions that have been submitted to the Form `myForm`.

Once created (which, like with Forms, is done by way of their XML data rather than a JSON description), it is possible to retrieve and export Submissions in a number of ways, as well as to access the multimedia `Attachment`s associated with each Submission.

+ Parameters
    + projectId: `16` (number, required) - The numeric ID of the Project
    + xmlFormId: `simple` (string, required) - The `xmlFormId` of the Form being referenced.

### Listing all Submissions on a Form [GET]

Currently, there are no paging or filtering options, so listing `Submission`s will get you every Submission in the system, every time.

This endpoint supports retrieving extended metadata; provide a header `X-Extended-Metadata: true` to return a `submitter` data object alongside the `submitterId` Actor ID reference.

+ Response 200 (application/json)
    This is the standard response, if Extended Metadata is not requested:

    + Attributes (array[Submission])

+ Response 200 (application/json; extended)
    This is the Extended Metadata response, if requested via the appropriate header:

    + Attributes (array[Extended Submission])

+ Response 403 (application/json)
    + Attributes (Error 403)

### Exporting Form Submissions to CSV [GET /v1/projects/{projectId}/forms/{xmlFormId}/submissions.csv.zip]

To export all the `Submission` data associated with a `Form`, just add `.csv.zip` to the end of the listing URL. The response will be a ZIP file containing one or more CSV files, as well as all multimedia attachments associated with the included Submissions.

+ Parameters
    + xmlFormId: `simple` (string, required) - The `xmlFormId` of the Form being referenced.

+ Response 200
    + Headers

            Content-Disposition: attachment; filename=simple.zip

    + Body

            (binary data)

+ Response 403 (application/json)
    + Attributes (Error 403)

### Getting Submission details [GET /v1/projects/{projectId}/forms/{xmlFormId}/submissions/{instanceId}]

Like how `Form`s are addressed by their XML `formId`, individual `Submission`s are addressed in the URL by their `instanceId`.

This endpoint supports retrieving extended metadata; provide a header `X-Extended-Metadata: true` to return a `submitter` data object alongside the `submitterId` Actor ID reference.

+ Parameters
    + xmlFormId: `simple` (string, required) - The `xmlFormId` of the Form being referenced.
    + instanceId: `uuid:85cb9aff-005e-4edd-9739-dc9c1a829c44` (string, required) - The `instanceId` of the Submission being referenced.

+ Response 200 (application/json)
    This is the standard response, if Extended Metadata is not requested:

    + Attributes (Submission)

+ Response 200 (application/json; extended)
    This is the Extended Metadata response, if requested via the appropriate header:

    + Attributes (Extended Submission)

+ Response 403 (application/json)
    + Attributes (Error 403)

#### Retrieving Submission XML [GET /v1/projects/{projectId}/forms/{xmlFormId}/submissions/{instanceId}.xml]

To get only the XML of the `Submission` rather than all of the details with the XML as one of many properties, just add `.xml` to the end of the request URL.

+ Parameters
    + xmlFormId: `simple` (string, required) - The `xmlFormId` of the Form being referenced.
    + instanceId: `uuid:85cb9aff-005e-4edd-9739-dc9c1a829c44` (string, required) - The `instanceId` of the Submission being referenced.

+ Response 200 (application/xml)
    + Body

            <data id="simple">
              <orx:meta><orx:instanceID>uuid:85cb9aff-005e-4edd-9739-dc9c1a829c44</orx:instanceID></orx:meta>
              <name>Alice</name>
              <age>32</age>
            </data>

#### Creating a Submission [POST /v1/projects/{projectId}/forms/{xmlFormId}/submissions]

To create a Submission by REST rather than over the [OpenRosa interface](/reference/openrosa-endpoints/openrosa-form-submission-api), you may `POST` the Submission XML to this endpoint. The request must have an XML `Content-Type` (`text/xml` or `application/xml`).

Unlike the OpenRosa Form Submission API, this interface does _not_ accept Submission attachments upon Submission creation. Instead, the server will determine which attachments are expected based on the Submission XML, and you may use the endpoints found in the following section to add the appropriate attachments and check the attachment status and content.

If the XML is unparseable or there is some other input problem with your data, you will get a `400` error in response. If a submission already exists with the given `instanceId`, you will get a `409` error in response.

+ Parameters
    + xmlFormId: `simple` (string, required) - The `xmlFormId` of the Form being referenced.

+ Request (application/xml)
    + Body

            <data id="simple">
              <orx:meta><orx:instanceID>uuid:85cb9aff-005e-4edd-9739-dc9c1a829c44</orx:instanceID></orx:meta>
              <name>Alice</name>
              <age>32</age>
            </data>

+ Response 200 (application/json)
    + Attributes (Submission)

+ Response 400 (application/json)
    + Attributes (Error 400)

+ Response 403 (application/json)
    + Attributes (Error 403)

+ Response 409 (application/json)
    + Attributes (Error 409)

## Attachments [/v1/projects/{projectId}/forms/{xmlFormId}/submissions/{instanceId}/attachments]

When a `Submission` is created, either over the OpenRosa or the REST interface, its XML data is analyzed to determine which file attachments it references: these may be photos or video taken as part of the survey, or an audit/timing log, among other things. Each reference is an expected attachment, and these expectations are recorded permanently alongside the Submission.

With this subresource, you can list the expected attachments, see whether the server actually has a copy or not, and download, upload, re-upload, or clear binary data for any particular attachment.

+ Parameters
    + xmlFormId: `simple` (string, required) - The `xmlFormId` of the Form being referenced.
    + instanceId: `uuid:85cb9aff-005e-4edd-9739-dc9c1a829c44` (string, required) - The `instanceId` of the Submission being referenced.

### Listing expected Submission Attachments [GET]

 You can retrieve the list of expected Submission attachments at this route, along with a boolean flag indicating whether the server actually has a copy of the expected file or not. If the server has a file, you can then append its filename to the request URL to download only that file (see below).

+ Response 200 (application/json)
    + Attributes (array[Submission Attachment])

    + Body

            [{
                "name": "file1.jpg",
                "exists": true
            }, {
                "name": "file2.jpg",
                "exists": false
            }, {
                "name": "file3.jpg",
                "exists": true
            }]

+ Response 403 (application/json)
    + Attributes (Error 403)

### Downloading an Attachment [GET /v1/projects/{projectId}/forms/{xmlFormId}/submissions/{instanceId}/attachments/{filename}]

The `Content-Type` and `Content-Disposition` will be set appropriately based on the file itself when requesting an attachment file download.

+ Parameters
    + filename: `file1.jpg` (string, required) - The name of the file as given by the Attachments listing resource.

+ Response 200
    + Headers

            Content-Type: {the MIME type of the attachment file itself}
            Content-Disposition: attachment; filename={the file's name}

    + Body

            (binary data)

+ Response 403 (application/json)
    + Attributes (Error 403)

## Uploading an Attachment [POST /v1/projects/{projectId}/forms/{xmlFormId}/submissions/{instanceId}/attachments/{filename}]

_(introduced: version 0.4)_

To upload a binary to an expected file slot, `POST` the binary to its endpoint. Supply a `Content-Type` MIME-type header if you have one.

+ Parameters
    + filename: `file1.jpg` (string, required) - The name of the file as given by the Attachments listing resource.

+ Request (*/*)
    + Body

            (binary data)

+ Response 200 (application/json)
    + Attributes (Success)

+ Response 403 (application/json)
    + Attributes (Error 403)

## Clearing a Submission Attachment [DELETE /v1/projects/{projectId}/forms/{xmlFormId}/submissions/{instanceId}/attachments/{filename}]

_(introduced: version 0.4)_

Because Submission Attachments are completely determined by the XML data of the submission itself, there is no direct way to entirely remove a Submission Attachment entry from the list, only to clear its uploaded content. Thus, when you issue a `DELETE` to the attachment's endpoint, that is what happens.

+ Parameters
    + filename: `file1.jpg` (string, required) - The name of the file as given by the Attachments listing resource.

+ Response 200 (application/json)
    + Attributes (Success)

+ Response 403 (application/json)
    + Attributes (Error 403)

# Group OpenRosa Endpoints

[OpenRosa](https://bitbucket.org/javarosa/javarosa/wiki/OpenRosaAPI) is an API standard which accompanies the ODK XForms XML standard, allowing compliant servers and clients to use a common protocol to communicate `Form`s and `Submission`s to each other. When survey clients like ODK Collect and Enketo submit Submission data to a Form, this is the API they use.

ODK Central is _not_ a fully compliant OpenRosa server. OpenRosa requires compliance with five major components:

1. [**Metadata Schema**](https://bitbucket.org/javarosa/javarosa/wiki/OpenRosaMetaDataSchema), which defines a standard way to include metadata like the survey device ID and survey duration with a Submission. ODK Central will accept and return this data, but does nothing special with anything besides the `instanceId` at this time.
2. [**HTTP Request API**](https://bitbucket.org/javarosa/javarosa/wiki/OpenRosaRequest), which defines a set of requirements every OpenRosa request and response must follow. ODK Central is fully compliant with this component.
3. [**Form Submission API**](https://bitbucket.org/javarosa/javarosa/wiki/FormSubmissionAPI), which defines how Submissions are submitted to the server. ODK Central is fully compliant with this component.
4. [**Authentication API**](https://bitbucket.org/javarosa/javarosa/wiki/AuthenticationAPI), which defines how users authenticate with the server. ODK Central provides [three authentication methods](/reference/authentication). One of these is HTTPS Basic Authentication, which is recommended by the OpenRosa specification. However, because [we do not follow the try/retry pattern](/reference/authentication/https-basic-authentication/using-basic-authentication) required by the OpenRosa and the RFC specification, ODK Central is _not compliant_ with this component. Our recommendation generally is to use [App User Authentication](/reference/authentication/app-user-authentication) when submitting data from survey clients.
5. [**Form Discovery (Listing) API**](https://bitbucket.org/javarosa/javarosa/wiki/FormListAPI), which returns a listing of Forms available for survey clients to download and submit to. At this time, ODK Central is _partially compliant_ with this component: the server will return a correctly formatted `formList` response, but it does not currently handle the optional filter parameters.

In practical usage, ODK survey clients like Collect will interact with Central in three places:

* The OpenRosa Form Listing API, [documented below](/reference/openrosa-endpoints/openrosa-form-listing-api), lists the Forms the client can retrieve.
* The [Form XML download](/reference/forms-and-submissions/'-individual-form/retrieving-form-xml) endpoint, a part of the standard REST API for Forms, is linked in the Form Listing response and allows clients to then download the ODK XForms XML for each form.
* The OpenRosa Submission API, [documented below](/reference/openrosa-endpoints/openrosa-form-submission-api), allows survey clients to submit new Submissions to any Form.

The Form Listing and Submission APIs are partitioned by Project, and their URLs are nested under the Project in question as a result. When you List or Submit, you will only be able to get forms from and submit submissions to that particular Project at a time.

Where the **HTTP Request API** OpenRosa standards specification requires two headers for any request, Central requires only one:

* `X-OpenRosa-Version` **must** be set to exactly `1.0` or the request will be rejected.
* But Central does not require a `Date` header field. You may set it if you wish, but it will have no effect on Central.

## OpenRosa Form Listing API [GET /v1/projects/{projectId}/formList]

This is the mostly standards-compliant implementation of the [OpenRosa Form Discovery (Listing) API](https://bitbucket.org/javarosa/javarosa/wiki/FormListAPI). We will not attempt to redocument the standard here.

The following aspects of the standard are _not_ supported by ODK Central:

* The `deviceID` may be provided with the request, but it will be ignored.
* The `Accept-Language` header may be provided with the request, but it will be ignored.
* The `?formID=` querystring parameter is not supported and will be ignored.
* The `?verbose` querystring parameter is not supported and will be ignored.
* The `?listAllVersions` querystring is not supported and will be ignored. Central does not yet support multiple active versions of the same Form.
* No `<xforms-group/>` will ever be provided, as Central does not yet support this feature.

By default, the given `<name/>` in the Form Listing response is the friendly name associated with the `Form` (`<title>` in the XML and `name` on the API resource). If no such value can be found, then the `xmlFormId` will be given as the `<name>` instead.

A `<manifestUrl/>` property will be given per `<xform>` if and only if that form is expected to have media or data file attachments associated with it, based on its XForms definition. It will appear even if no attachments have actually been uploaded to the server to fulfill those expectations.

If you haven't already, please take a look at the **HTTP Request API** notes above on the required OpenRosa headers.

+ Parameters
    + projectId: `7` (number, required) - The numeric ID of the Project

+ Request
    + Headers

            X-OpenRosa-Version: 1.0

+ Response 200 (text/xml)
    + Headers

            X-OpenRosa-Version: 1.0

    + Body

            <?xml version="1.0" encoding="UTF-8"?>
            <xforms xmlns="http://openrosa.org/xforms/xformsList">
              <xform>
                <formID>basic</formID>
                <name>basic</name>
                <version></version>
                <hash>md5:a64817a5688dd7c17563e32d4eb1cab2</hash>
                <downloadUrl>https://your.odk.server/v1/projects/7/forms/basic.xml</downloadUrl>
                <manifestUrl>https://your.odk.server/v1/projects/7/forms/basic/manifest</manifestUrl>
              </xform>
              <xform>
                <formID>simple</formID>
                <name>Simple</name>
                <version></version>
                <hash>md5:</hash>
                <downloadUrl>https://your.odk.server/v1/projects/7/forms/simple.xml</downloadUrl>
              </xform>
            </xforms>

+ Response 403 (text/xml)
    + Headers

            X-OpenRosa-Version: 1.0

    + Body

            <OpenRosaResponse xmlns="http://openrosa.org/http/response" items="0">
              <message nature="error">The authenticated actor does not have rights to perform that action.</message>
            </OpenRosaResponse>

## OpenRosa Form Submission API [POST /v1/projects/{projectId}/submission]

This is the fully standards-compliant implementation of the [OpenRosa Form Submission API](https://bitbucket.org/javarosa/javarosa/wiki/FormSubmissionAPI). We will not attempt to redocument the standard here.

Some additional things to understand when using this API:

* ODK Central will always provide an `X-OpenRosa-Accept-Content-Length` of 100 megabytes. In reality, this number depends on how the server has been deployed. The default Docker-based installation, for example, is limited to 100MB at the nginx layer.
* The `xml_submission_file` may have a Content Type of either `text/xml` _or_ `application/xml`.
* Central supports the `HEAD` request preflighting recommended by the specification, but does not require it. Because our supported authentication methods do not follow the try/retry pattern, only preflight your request if you are concerned about the other issues listed in the standards document, like proxies.
* As stated in the standards document, it is possible to submit multimedia attachments with the `Submission` across multiple `POST` requests to this API. _However_, we impose the additional restriction that the Submission XML (`xml_submission_file`) _may not change_ between requests. If Central sees a Submission with an `instanceId` it already knows about but the XML has changed in any way, it will respond with a `409 Conflict` error and reject the submission.
* Central will never return a `202` in any response from this API.
* If you haven't already, please take a look at the **HTTP Request API** notes above on the required OpenRosa headers.

+ Parameters
    + projectId: `7` (number, required) - The numeric ID of the Project

+ Request (multipart/form-data; boundary=28b9211a964e44a3b327c3c51a0dbd32)
    + Headers

            X-OpenRosa-Version: 1.0

    + Body

            --28b9211a964e44a3b327c3c51a0dbd32
            Content-Disposition: form-data; name="xml_submission_file"; filename="submission.xml"
            Content-Type: application/xml

            <data id="simple"><meta><instanceID>uuid:85cb9aff-005e-4edd-9739-dc9c1a829c44</instanceID></meta><name>Alice</name><age>30</age></data>

            --28b9211a964e44a3b327c3c51a0dbd32--

+ Response 201 (text/xml)
    + Headers

            X-OpenRosa-Version: 1.0

    + Body

            <OpenRosaResponse xmlns="http://openrosa.org/http/response" items="0">
              <message nature="">full submission upload was successful!</message>
            </OpenRosaResponse>

+ Response 400 (text/xml)
    This is one of several possible `400` failures the API might return:

    + Headers

            X-OpenRosa-Version: 1.0

    + Body

            <OpenRosaResponse xmlns="http://openrosa.org/http/response" items="0">
              <message nature="error">A resource already exists with a attachment file name of attachment1.jpg.</message>
            </OpenRosaResponse>

+ Response 403 (text/xml)
    + Headers

            X-OpenRosa-Version: 1.0

    + Body

            <OpenRosaResponse xmlns="http://openrosa.org/http/response" items="0">
              <message nature="error">The authenticated actor does not have rights to perform that action.</message>
            </OpenRosaResponse>

+ Response 409 (text/xml)
    + Headers

            X-OpenRosa-Version: 1.0

    + Body

            <OpenRosaResponse xmlns="http://openrosa.org/http/response" items="0">
              <message nature="error">A submission already exists with this ID, but with different XML. Resubmissions to attach additional multimedia must resubmit an identical xml_submission_file.</message>
            </OpenRosaResponse>

## OpenRosa Form Manifest API [GET /v1/projects/{projectId}/forms/{xmlFormId}/manifest]

_(introduced: version 0.2)_

This is the fully standards-compliant implementation of the [OpenRosa Form Manifest API](https://bitbucket.org/javarosa/javarosa/wiki/FormListAPI#!the-manifest-document). We will not attempt to redocument the standard here.

A Manifest document is available at this resource path for any form in the system. However:

* A link to this document will not be given in the [Form Listing API](/reference/openrosa-endpoints/openrosa-form-listing-api) unless we expect the form to have media or data file attachments based on the XForms definition of the form.
* The Manifest will only output information for files the server actually has in its possession. Any missing expected files will be omitted, as we cannot provide a `hash` or `downloadUrl` for them.

+ Parameters
    + projectId: `7` (number, required) - The numeric ID of the Project

+ Request
    + Headers

            X-OpenRosa-Version: 1.0

+ Response 200 (text/xml)
    + Headers

            X-OpenRosa-Version: 1.0

    + Body

            <?xml version="1.0" encoding="UTF-8"?>
            <manifest xmlns="http://openrosa.org/xforms/xformsManifest">
              <mediaFile>
                <filename>question1.jpg</filename>
                <hash>md5:a64817a5688dd7c17563e32d4eb1cab2</hash>
                <downloadUrl>https://your.odk.server/v1/projects/7/forms/basic/attachments/question1.jpg</downloadUrl>
              </mediaFile>
              <mediaFile>
                <filename>question2.jpg</filename>
                <hash>md5:a6fdc426037143cf71cced68e2532e3c</hash>
                <downloadUrl>https://your.odk.server/v1/projects/7/forms/basic/attachments/question2.jpg</downloadUrl>
              </mediaFile>
            </manifest>

+ Response 403 (text/xml)
    + Headers

            X-OpenRosa-Version: 1.0

    + Body

            <OpenRosaResponse xmlns="http://openrosa.org/http/response" items="0">
              <message nature="error">The authenticated actor does not have rights to perform that action.</message>
            </OpenRosaResponse>

# Group OData Endpoints

[OData](http://www.odata.org/) is an emerging standard for the formal description and transfer of data between web services. In its most ambitious form, it aims to be _the_ standard way for any REST or REST-like API to enable interoperability with other services, not unlike the API Blueprint format this document is written in. However, in practical usage today it is primarily a way for data-centric web services to describe and transfer their data to various clients for deeper analysis or presentation.

ODK Central implements the [4.0 Minimal Conformance level](http://docs.oasis-open.org/odata/odata/v4.01/cs01/part1-protocol/odata-v4.01-cs01-part1-protocol.html#_Toc505771292) of the specification. Our goal is to enable data analysis and reporting through powerful third-party tools, sending them the data over OData, rather than attempt to create our own analysis tools. Today, our implementation primarily targets [Microsoft Power BI](https://docs.microsoft.com/en-us/power-bi/desktop-connect-odata) and [Tableau](https://onlinehelp.tableau.com/current/pro/desktop/en-us/examples_odata.html), two tools with reasonably robust free offerings that provide versatile analysis and visualization of data.

While OData itself supports data of any sort of structure, Power BI and Tableau both think in terms of relational tables. This presents an interesting challenge for representing ODK's `group` and `repeat` structures in OData. Our current solution is to treat every `repeat` in the `Form` definition as its own relational table, and we invent stable join IDs to relate the tables together.

In general, the OData standard protocol consists of three API endpoints:

* The **Service Document** describes the available resources in the service. We provide one of these for every `Form` in the system. In our case, these are the tables we derive from the `repeat`s in the given Form. The root table is always named `Submissions`.
* The **Metadata Document** is a formal XML-based EDMX schema description of every data object we might return. It is linked in every OData response.
* The actual data documents, linked from the Service Document, are a simple JSON representation of the submission data, conforming to the schema we describe in our Metadata Document.

As our focus is on the bulk-export of data from ODK Central so that more advanced analysis tools can handle the data themselves, we do not support most of the features at the Intermediate and above conformance levels, like `$sort` or `$filter`.

## OData Form Service [/v1/projects/{projectId}/forms/{xmlFormId}.svc]

ODK Central presents one OData service for every `Form` it knows about. Each service might have multiple tables related to that Form. To access the OData service, simply add `.svc` to the resource URL for the given Form.

+ Parameters
    + projectId: `7` (number, required) - The numeric ID of the Project

    + `xmlFormId`: `simple` (string, required) - The `xmlFormId` of the `Form` whose OData service you wish to access.

### Service Document [GET]

The Service Document is essentially the index of all available documents. From this document, you will find links to all other available information in this OData service. In particular, you will find the Metadata Document, as well as a data document for each table defined by the `Form`.

You will always find a link to the `/Submissions` subpath, which is the data document that represents the "root" table, the data from each `Submission` that is not nested within any `repeat`s.

This document is available only in JSON format.

+ Response 200 (application/json; charset=utf-8; odata.metadata=minimal)
    + Body

            {
                "@odata.context": "https://your.odk.server/v1/projects/7/forms/sample.svc/$metadata",
                "value": [
                    {
                        "kind": "EntitySet",
                        "name": "Submissions",
                        "url": "Submissions"
                    },
                    {
                        "kind": "EntitySet",
                        "name": "Submissions.children.child",
                        "url": "Submissions.children.child"
                    }
                ]
            }

+ Response 403 (application/json)
    + Attributes (Error 403)

+ Response 406 (application/json)
    + Attributes (Error 406)

### Metadata Document [GET /v1/projects/{projectId}/forms/{xmlFormId}.svc/$metadata]

The Metadata Document describes, in [EDMX CSDL](http://docs.oasis-open.org/odata/odata-csdl-xml/v4.01/odata-csdl-xml-v4.01.html), the schema of all the data you can retrieve from the OData Form Service in question (essentially, this is the XForms form schema translated into the OData format). EDMX/CSDL is very similar in concept to UML: there are objects, they have properties, and some of those properties are relationships to other objects.

If you are writing a tool to analyze your own data, whose schema you already know and understand, there is very little reason to touch this endpoint at all. You can likely skip ahead to the data documents themselves and work directly with the simple JSON output returned by those endpoints. This endpoint is more useful for authors of tools which seek to generically work with arbitrary data whose schemas they cannot know in advance.

In general, the way we model the XForms schema in OData terms is to represent `group`s as `ComplexType`s, and `repeat`s as `EntityType`s. In the world of OData, the primary difference between these two types is that Entity Types require Primary Keys, while Complex Types do not. This fits well with the way XForms surveys tend to be structured.

Due to a limitation in Power BI, we do not take the extra step of advertising the actual relationships between tables (the point at which a `repeat` connects the parent data to the repeated subtable). Normally, this would be done with a `NavigationProperty`. However, while the OData specification allows Navigation Properties to exist on Complex Types, Power BI only allows them on Entity Types, as it makes certain assumptions about how Primary Keys must be structured to relate the two tables together. This is a problem for us, because it is a common idiom in ODK XForms design to place `repeat`s inside of `group`s. When Power BI resolves this issue, we will be able to formally represent the joins between these tables.

This implementation of the OData standard includes a set of Annotations describing the supported features of the service in the form of the [Capabilities Vocabulary](https://github.com/oasis-tcs/odata-vocabularies/blob/master/vocabularies/Org.OData.Capabilities.V1.md). In general, however, you can assume that the server supports the Minimal Conformance level and nothing beyond.

While the latest 4.01 OData specification adds a new JSON EDMX CSDL format, most servers and clients do not yet support that format, and so for this release of ODK Central only the older XML EDMX CSDL format is available.

+ Parameters
    + `xmlFormId`: `simple` (string, required) - The `xmlFormId` of the `Form` whose OData service you wish to access.

+ Response 200 (application/xml)
      + Body

              <?xml version="1.0" encoding="UTF-8"?>
              <edmx:Edmx xmlns:edmx="http://docs.oasis-open.org/odata/ns/edmx" Version="4.0">
                <edmx:DataServices>
                  <Schema xmlns="http://docs.oasis-open.org/odata/ns/edm" Namespace="org.opendatakit.user.simple">
                    <EntityType Name="Submissions">
                      <Key><PropertyRef Name="__id"/></Key>
                      <Property Name="__id" Type="Edm.String"/>
                      <Property Name="meta" Type="org.opendatakit.user.simple.meta"/>
                      <Property Name="name" Type="Edm.String"/>
                      <Property Name="age" Type="Edm.Int64"/>
                    </EntityType>
                    <ComplexType Name="meta">
                      <Property Name="instanceID" Type="Edm.String"/>
                    </ComplexType>
                    <EntityContainer Name="simple">
                      <EntitySet Name="Submissions" EntityType="org.opendatakit.user.simple.Submissions">
                        <Annotation Term="Org.OData.Capabilities.V1.ConformanceLevel" EnumMember="Org.OData.Capabilities.V1.ConformanceLevelType/Minimal"/>
                        <Annotation Term="Org.OData.Capabilities.V1.BatchSupported" Bool="false"/>
                        <Annotation Term="Org.OData.Capabilities.V1.CountRestrictions">
                          <Record><PropertyValue Property="Countable" Bool="true"/></Record>
                        </Annotation>
                        <Annotation Term="Org.OData.Capabilities.V1.FilterFunctions">
                          <Record>
                            <PropertyValue Property="NonCountableProperties">
                              <Collection>
                                <String>eq</String>
                              </Collection>
                            </PropertyValue>
                          </Record>
                        </Annotation>
                        <Annotation Term="Org.OData.Capabilities.V1.FilterFunctions">
                          <Record>
                            <PropertyValue Property="Filterable" Bool="true"/>
                            <PropertyValue Property="RequiresFilter" Bool="false"/>
                            <PropertyValue Property="NonFilterableProperties">
                              <Collection>
                                <PropertyPath>meta</PropertyPath>
                                <PropertyPath>name</PropertyPath>
                                <PropertyPath>age</PropertyPath>
                              </Collection>
                            </PropertyValue>
                          </Record>
                        </Annotation>
                        <Annotation Term="Org.OData.Capabilities.V1.SortRestrictions">
                          <Record><PropertyValue Property="Sortable" Bool="false"/></Record>
                        </Annotation>
                        <Annotation Term="Org.OData.Capabilities.V1.ExpandRestrictions">
                          <Record><PropertyValue Property="Expandable" Bool="false"/></Record>
                        </Annotation>
                      </EntitySet>
                    </EntityContainer>
                  </Schema>
                </edmx:DataServices>
              </edmx:Edmx>

+ Response 403 (application/json)
    + Attributes (Error 403)

+ Response 406 (application/json)
    + Attributes (Error 406)

### Data Document [GET /v1/projects/{projectId}/forms/{xmlFormId}.svc/{table}{?%24skip,%24top,%24count,%24wkt}]

The data documents are the straightforward JSON representation of each table of `Submission` data. They follow the [corresponding specification](http://docs.oasis-open.org/odata/odata-json-format/v4.01/odata-json-format-v4.01.html), but apart from the representation of geospatial data as GeoJSON rather than the ODK proprietary format, the output here should not be at all surprising. If you are looking for JSON output of Submission data, this is the best place to look.

The `$top` and `$skip` querystring parameters, specified by OData, apply `limit` and `offset` operations to the data, respectively. The `$count` parameter, also an OData standard, will annotate the response data with the total row count, regardless of the scoping requested by `$top` and `$skip`. While paging is possible through these parameters, it will not greatly improve the performance of exporting data. ODK Central prefers to bulk-export all of its data at once if possible.

In this release of Central, `$expand` is not yet supported. This will likely change in the future, once we can instate Navigation Properties.

The _nonstandard_ `$wkt` querystring parameter may be set to `true` to request that geospatial data is returned as a [Well-Known Text (WKT) string](https://en.wikipedia.org/wiki/Well-known_text) rather than a GeoJSON structure. This exists primarily to support Tableau, which cannot yet read GeoJSON, but you may find it useful as well depending on your mapping software. **Please note** that both GeoJSON and WKT follow a `(lon, lat, alt)` coördinate ordering rather than the ODK-proprietary `lat lon alt`. This is so that the values map neatly to `(x, y, z)`. GPS accuracy information is not a part of either standards specification, and so is presently omitted from OData output entirely. GeoJSON support may come in a future version.

As the vast majority of clients only support the JSON OData format, that is the only format ODK Central offers.

+ Parameters
    + `xmlFormId`: `simple` (string, required) - The `xmlFormId` of the `Form` whose OData service you wish to access.
    + `table`: `Submissions` (string, required) - The name of the table to be returned. These names can be found in the output of the [Service Document](/reference/odata-endpoints/odata-form-service/service-document).
    + `%24skip`: `10` (number, optional) - If supplied, the first `$skip` rows will be omitted from the results.
    + `%24top`: `5` (number, optional) - If supplied, only up to `$top` rows will be returned in the results.
    + `%24count`: `true` (boolean, optional) - If set to `true`, an `@odata.count` property will be added to the result indicating the total number of rows, ignoring the above paging parameters.
    + `%24wkt`: `true` (boolean, optional) - If set to `true`, geospatial data will be returned as Well-Known Text (WKT) strings rather than GeoJSON structures.

+ Response 200 (application/json)
    + Body

            {
                "@odata.context": "https://your.odk.server/v1/projects/7/forms/simple.svc/$metadata#Submissions",
                "value": [
                    {
                        "__id": "uuid:85cb9aff-005e-4edd-9739-dc9c1a829c44",
                        "age": 25,
                        "meta": {
                            "instanceID": "uuid:85cb9aff-005e-4edd-9739-dc9c1a829c44"
                        },
                        "name": "Bob"
                    },
                    {
                        "__id": "uuid:297000fd-8eb2-4232-8863-d25f82521b87",
                        "age": 30,
                        "meta": {
                            "instanceID": "uuid:297000fd-8eb2-4232-8863-d25f82521b87"
                        },
                        "name": "Alice"
                    }
                ]
            }

+ Response 403 (application/json)
    + Attributes (Error 403)

+ Response 406 (application/json)
    + Attributes (Error 406)

+ Response 501 (application/json)
    + Attributes (Error 501)

# Group System Endpoints

There are some resources available for getting or setting system information and configuration. You can [set the Backups configuration](/reference/system-endpoints/backups-configuration) for the server, or you can [retrieve the Server Audit Logs](/reference/system-endpoints/server-audit-logs).

## Backups Configuration [/v1/config/backups]

This resource does not conform to REST standards, as it has a multi-step initialization process and is essentially a singleton object: only one backup may be configured at a time.

### Getting the current configuration [GET]

If configured, this endpoint will return a combination of the present backups configuration type, along with the `Audit` log entry of the most recent backup attempt, if one exists. For security reasons, none of the actual internal authentication and encryption information is returned.

If no backups are configured, this endpoint will return a `404`.

+ Response 200 (application/json)
    + Body

            {
                "type": "google",
                "setAt": "2018-01-06T00:32:52.787Z",
                "recent": [{
                    "acteeId": null,
                    "action": "backup",
                    "actorId": null,
                    "details": {
                        "success": true
                    },
                    "loggedAt": "2018-03-21T03:47:03.504Z"
                }]
            }

+ Response 403 (application/json)
    + Attributes (Error 403)

+ Response 404 (application/json)
    + Attributes (Error 404)

### Terminating the current configuration [DELETE]

Deleting the backups configuration will permanently remove it, stopping it from running as scheduled.

+ Response 200 (application/json)
    + Attributes (Success)

+ Response 403 (application/json)
    + Attributes (Error 403)

### Initiating a new backup configuration [POST /v1/config/backups/initiate]

This is the first of two steps required to initialize a new backup configuration.

While the administrative interface packaged with ODK Central requires a backup to be terminated before a new one may be set up, the API has no such limitation. Should the initialization process succeed (with a `POST /v1/config/backups/verify` as [documented below](/reference/system-endpoints/backups-configuration/completing-a-new-backup-configuration)), the existing backup will be overwritten with the new configuration.

All ODK Central backups are encrypted before they are sent to Google Drive for storage. If a `passphrase` is not provided with this request, encryption will still occur with a `""` empty string passphrase.

To complete the backup configuration, it is necessary to use the Google OAuth URL returned by this endpoint and have a human interactively undergo the Google OAuth process to authorize ODK Central to send files to their account. Because of the way we have set the OAuth structure up, it is not necessary for each installation of the server to provision its own Google Developer key.

+ Request (application/json)
    + Attributes
        + passphrase: `super.secret` (string, optional) - The passphrase to use in encrypting the backup data. If no passphrase is provided, backups are still encrypted but with a `""` empty string passphrase.

+ Response 200 (application/json)
    + Attributes
        + token: `DS9aOoudH3kGw3a$tkCf9SGa3gvM41sbuZ$2IpVTrc!OBbKjrB03JPXA0Csn1lVF` (string, required) - The Session Bearer Token to be used in authenticating the follow-up `/verify` request.
        + url: `https://accounts.google.com/o/oauth2/v2/auth?access_type=offline&scope=https%3A%2F%2Fwww.googleapis.com%2Fauth%2Fdrive.file&response_type=code&client_id=660095633112-h7bhsjenhp1agd0c4v3cmqk6bccgkdu0.apps.googleusercontent.com&redirect_uri=urn%3Aietf%3Awg%3Aoauth%3A2.0%3Aoob` (string, required) - The Google OAuth URL to send the human user to in order to allow access to their Google Drive account for storing backups.

+ Response 403 (application/json)
    + Attributes (Error 403)

### Completing a new backup configuration [POST /v1/config/backups/verify]

This is the second of two steps required to initialize a new backup configuration. As noted in step 1 above, if a backup already exists and this request succeeds, it will be overwritten with the new configuration.

This endpoint has two requirements, both relating to [step 1](/reference/system-endpoints/backups-configuration/initiating-a-new-backup-configuration):

* It _must_ be called via Session Bearer Token auth (`Authorization: Bearer {token}`), with the token provided in the response to step 1. Attempting to authenticate as any other `Actor` will fail.
* It needs to be provided with the verification `code` the user receives at the end of their Google OAuth process.

If these two things are present and correct, and Google can be reached to verify the code, the new backups will be configured.

+ Request (application/json)
    + Attributes
        + code: `4/AACdfD3bBxUAI-zlkLodGmUh_IC4zT6-j8EJ7jr7IFF7Nm4RH_S7RHs` (string, required) - The code the user receives at the end of the OAuth authorization process. Typically, it begins with the text `4/AA`.

+ Response 200 (application/json)
    + Attributes (Success)

+ Response 403 (application/json)
    + Attributes (Error 403)

## Server Audit Logs [/v1/audits]

As of version 0.6, Server Audit Logs entries are created for the following `action`s:

* `user.create` when a new User is created.
* `user.update` when User information is updated, like email or password.
* `user.delete` when a User is deleted.
* `assignment.create` when an Actor is assigned to a Server Role.
* `assignment.delete` when an Actor is unassigned from a Server Role.
* `project.create` when a new Project is created.
* `project.update` when top-level Project information is updated, like its name.
* `project.delete` when a Project is deleted.
* `form.create` when a new Form is created.
* `form.update` when top-level Form information is updated, like its name or state.
* `form.delete` when a Form is deleted.
* `form.attachment.update` when a Form Attachment binary is set or cleared.
* `submission.create` when a new Submission is created.
* `submission.attachment.update` when a Submission Attachment binary is set or cleared, but _only via the REST API_. Attachments created alongside the submission over the OpenRosa `/submission` API (including submissions from Collect) do not generate audit log entries.
* `backup` when a backup operation is attempted.

### Getting Audit Log Entries [GET /v1/audits{?action,start,end,limit,offset}]

This resource allows access to those log entries, with some paging and filtering options. These are provided by querystring parameters: `action` allows filtering by the action types listed above, `start` and `end` allow filtering by log timestamp (see below), and `limit` and `offset` control paging. If no paging parameters are given, the server will attempt to return every audit log entry that it has.

The `start` and `end` parameters work based on exact timestamps, given in [ISO 8601](https://en.wikipedia.org/wiki/ISO_8601) format. It is possible to provide just a datestring (eg `2000-01-01`), in which case midnight will be inferred. But this value alone leaves the timezone unspecified. When no timezone is given, the server's local time will be used: the standard [Docker deployment](https://docs.opendatakit.org/central-install/) will always set server local time to UTC, but installations may have been customized, and there is no guarantee the UTC default hasn't been overridden.

For this reason, **we recommend always setting a timezone** when querying based on `start` and `end`: either by appending a `z` to indicate UTC (eg `2000-01-01z`) or by explicitly specifying a timezone per ISO 8601 (eg `2000-01-01+08`). The same applies for full timestamps (eg `2000-01-01T12:12:12z`, `2000-01-01T12:12:12+08`).

`start` may be given without `end`, and vice versa, in which case the timestamp filter will only be bounded on the specified side. They are both inclusive (`>=` and `<=`, respectively).

This endpoint supports retrieving extended metadata; provide a header `X-Extended-Metadata: true` to additionally expand the `actorId` into full `actor` details, and `acteeId` into full `actee` details. The `actor` will always be an Actor, but the `actee` may be an Actor, a Project, a Form, or some other type of object depending on the type of action.

+ Parameters
    + `action`: `form.create` (string, optional) - The name of the `action` to filter by.
    + `start`: `2000-01-01z` (string, optional) - The timestamp before which log entries are to be filtered out.
    + `end`: `2000-12-31T23:59.999z` (string, optional) - The timestamp after which log entries are to be filtered out.
    + `limit`: `100` (number, optional) - The maximum number of entries to return.
    + `offset`: `200` (number, optional) - The zero-indexed number of entries to skip from the result.

+ Response 200 (application/json)
    + Attributes (array[Audit])

+ Response 200 (application/json; extended)
    + Attributes (array[Extended Audit])

+ Response 400 (application/json)
    + Attributes (Error 400)

+ Response 403 (application/json)
    + Attributes (Error 403)

# Data Structures

These are in alphabetic order, with the exception that the `Extended` versions of each structure, where applicable, is listed immediately following the standard version.

## Actor (object)
+ createdAt: `2018-04-18T23:19:14.802Z` (string, required) - ISO date format
+ displayName: `My Display Name` (string, required) - All `Actor`s, regardless of type, have a display name
+ id: `115` (number, required)
+ type: (Actor Type, required) - the Type of this Actor; typically this will be `user`.
+ updatedAt: `2018-04-18T23:42:11.406Z` (string, optional) - ISO date format

## Actor Type (enum)
+ user (string) - A User with an email and login password.
+ fieldKey (string) - An App User which can submit data to a form. ("Field Key" is a legacy internal name for "App User".)
+ singleUse (string) - A temporary token authorized to perform some specific action, like reset one password.

## Assignment (object)
+ actorId: `42` (number, required) - The numeric Actor ID being assigned.
+ roleId: `4` (number, required) - The numeric Role ID being assigned.

## Extended Assignment (object)
+ actor: (Actor, required) - The full Actor data for this assignment.
+ roleId: `4` (number, required) - The numeric Role ID being assigned.

## Audit (object)
+ actorId: `42` (number, optional) - The ID of the actor, if any, that initiated the action.
+ action: `form.create` (string, required) - The action that was taken.
+ acteeId: `85cb9aff-005e-4edd-9739-dc9c1a829c44` (string, optional) - The ID of the permissioning object against which the action was taken.
+ details: (object, optional) - Additional details about the action that vary according to the type of action.
+ loggedAt: `2018-04-18T23:19:14.802Z` (string, required) - ISO date format

## Extended Audit (Audit)
+ actor: (Actor, optional) - The details of the actor given by `actorId`.
+ actee: (object, optional) - The details of the actee given by `acteeId`. Depending on the action type, this could be a number of object types, including an `Actor`, a `Project`, or a `Form`.

## Error 400 (object)
+ code: `400` (string, required)
+ details (object, optional) - a subobject that contains programmatically readable details about this error
+ message: `Could not parse the given data (2 chars) as json.` (string)

## Error 401 (object)
+ code: `401.2` (string, required)
+ message: `Could not authenticate with the provided credentials.` (string)

## Error 403 (object)
+ code: `403.1` (string, required)
+ message: `The authenticated actor does not have rights to perform that action.` (string)

## Error 404 (object)
+ code: `404.1` (string, required)
+ message: `Could not find the resource you were looking for.` (string)

## Error 406 (object)
+ code: `406.1` (string, required)
+ message: `Requested format not acceptable; this resource allows: (application/json, json).` (string)

## Error 409 (object)
+ code: `409.1` (string, required)
+ message: `A resource already exists with id value(s) of 1.` (string)

## Error 501 (object)
+ code: `501.1` (string, required)
+ message: `The requested feature $unsupported is not supported by this server.` (string)

## App User (Actor)
+ createdBy: `42` (number, required) - The ID of the `Actor` that created this `App User`.
+ token: `d1!E2GVHgpr4h9bpxxtqUJ7EVJ1Q$Dusm2RBXg8XyVJMCBCbvyE8cGacxUx3bcUT` (string, optional) - If present, this is the Token that can be used to authenticate a request as this `App User`. If not present, this `App User`'s access has been revoked.

## Form (object)
+ projectId: `1` (number, required) - The `id` of the project this form belongs to.
+ xmlFormId: `simple` (string, required) - The `id` of this form as given in its XForms XML definition
+ name: `Simple` (string, optional) - The friendly name of this form. It is given by the `<title>` in the XForms XML definition.
+ version: `2.1` (string, optional) - The `version` of this form as given in its XForms XML definition. Empty string and `null` are treated equally as a single version.
+ hash: `51a93eab3a1974dbffc4c7913fa5a16a` (string, required) - An MD5 sum automatically computed based on the XForms XML definition. This is required for OpenRosa compliance.
+ state (Form State, required) - The present lifecycle status of this form. Controls whether it is available for download on survey clients or accepts new submissions.
+ createdAt: `2018-01-19T23:58:03.395Z` (string, required) - ISO date format
+ updatedAt: `2018-03-21T12:45:02.312Z` (string, optional) - ISO date format

## Extended Form (Form)
+ submissions: `10` (number, required) - The number of `Submission`s that have been submitted to this `Form`.
+ lastSubmission: `2018-04-18T03:04:51.695Z` (string, optional) - ISO date format. The timestamp of the most recent submission, if any.
+ createdBy: (Actor, optional) - The full information of the Actor who created this Form.
+ xml: `…` (string, required) - The XForms XML that defines this form.

## Form Attachment (object)
+ name: `myfile.mp3` (string, required) - The name of the file as specified in the XForm.
+ type: (Form Attachment Type, required) - The expected type of file as specified in the XForm.
+ exists: `true` (boolean, required) - Whether the server has the file or not.
+ updatedAt: `2018-03-21T12:45:02.312Z` (string, optional) - ISO date format. The last time this file's binary content was set (POST) or cleared (DELETE).

## Form Attachment Type (enum)
+ image (string) - An image (jpg, etc) file is expected.
+ audio (string) - An audio (mp3, etc) file is expected.
+ video (string) - A video (mp4, etc) file is expected.
+ file (string) - A data file of some kind (usually csv) is expected.

## Form State (enum)
+ open (string) - _(Default)_ This form is available for download and accepts submissions.
+ closing (string) - This form is _not_ available for download but still accepts submissions.
+ closed (string) - This form is _not_ available for download, and it does _not_ accept submissions.

## Extended App User (App User)
+ createdBy (Actor, required) - The full details about the `Actor` that created this `App User`.
+ lastUsed: `2018-04-14T08:34:21.633Z` (string, optional) - ISO date format. The last time this `App User` was used to authenticate a request.

## Project (object)
+ id: `1` (number) - The numerical ID of the Project.
+ name: `Default Project` (string, required) - The name of the Project.
+ archived: false (boolean, optional) - Whether the Project is archived or not. `null` is equivalent to `false`. All this does is sort the Project to the bottom of the list and disable management features in the web management application.

## Extended Project (Project)
+ appUsers: `4` (number, required) - The number of App Users created within this Project.
+ forms: `7` (number, required) - The number of forms within this Project.
+ lastSubmission: `2018-04-18T03:04:51.695Z` (string, optional) - ISO date format. The timestamp of the most recent submission to any form in this project, if any.

## User (Actor)
+ email: `my.email.address@opendatakit.org` (string, required) - Only `User`s have email addresses associated with them

## Role (object)
+ id: `4` (number, required) - The numerical ID of the Role.
+ name: `Project Manager` (string, required) - The human-readable name for the Role.
+ system: `manager` (string, optional) - The system name of the Role. Roles that have system names may not be modified.
+ verbs: `project.update`, `project.delete` (array[string], required) - The array of string verbs this Role confers.
+ createdAt: `2018-01-19T23:58:03.395Z` (string, required) - ISO date format
+ updatedAt: `2018-03-21T12:45:02.312Z` (string, optional) - ISO date format

## Session (object)
+ createdAt: `2018-04-18T03:04:51.695Z` (string, required) - ISO date format
+ expiresAt: `2018-04-19T03:04:51.695Z` (string, required) - ISO date format
+ token: `lSpAIeksRu1CNZs7!qjAot2T17dPzkrw9B4iTtpj7OoIJBmXvnHM8z8Ka4QPEjR7` (string, required) - The bearer token associated with the session. It consists only of URL-safe characters, so it should never need any escaping.

## Submission (object)
+ instanceId: `uuid:85cb9aff-005e-4edd-9739-dc9c1a829c44` (string, required) - The `instanceId` of the `Submission`, given by the Submission XML.
+ submitterId: `23` (number, required) - The ID of the `Actor` (`App User` or `User`) that submitted this `Submission`.
+ createdAt: `2018-01-19T23:58:03.395Z` (string, required) - ISO date format
+ updatedAt: `2018-03-21T12:45:02.312Z` (string, optional) - ISO date format

## Extended Submission (Submission)
+ submitter (Actor, required) - The full details of the `Actor` that submitted this `Submission`.
+ xml: `…` (string, required) - The actual `Submission` XML.

## Submission Attachment (object)
+ name: `myfile.mp3` (string, required) - The name of the file as specified in the Submission XML.
+ exists: `true` (boolean, required) - Whether the server has the file or not.

## Success (object)
+ success: `true` (boolean, required)
<|MERGE_RESOLUTION|>--- conflicted
+++ resolved
@@ -36,9 +36,9 @@
 
 **Added**:
 
-<<<<<<< HEAD
 * `GET /audits` Server Audit Log retrieval resource.
 * Form resource data now includes `projectId`.
+* `?odata=true` option on `GET /projects/…/forms/….schema.json` to sanitize the field names to match the way they will be outputted for OData.
 
 **Changed**:
 
@@ -48,9 +48,6 @@
 **Removed**:
 
 * The Extended responses for Forms and Submissions no longer include an `xml` property. To retrieve Form or Submission XML, use the dedicated endpoints for [Form XML](/reference/forms-and-submissions/'-individual-form/retrieving-form-xml) and [Submission XML](/reference/forms-and-submissions/submissions/retrieving-submission-xml).
-=======
-* `?odata=true` option on `GET /projects/…/forms/….schema.json` to sanitize the field names to match the way they will be outputted for OData.
->>>>>>> ee59df74
 
 ### ODK Central v0.5
 
